package elasticsearch

import (
	"fmt"
	"log"

	"github.com/aws/aws-sdk-go/aws"
	elasticsearch "github.com/aws/aws-sdk-go/service/elasticsearchservice"
	"github.com/hashicorp/terraform-plugin-sdk/v2/helper/schema"
	"github.com/hashicorp/terraform-plugin-sdk/v2/helper/structure"
	"github.com/hashicorp/terraform-plugin-sdk/v2/helper/validation"
	"github.com/hashicorp/terraform-provider-aws/internal/conns"
	"github.com/hashicorp/terraform-provider-aws/internal/tfresource"
	"github.com/hashicorp/terraform-provider-aws/internal/verify"
)

func ResourceDomainPolicy() *schema.Resource {
	return &schema.Resource{
		Create: resourceDomainPolicyUpsert,
		Read:   resourceDomainPolicyRead,
		Update: resourceDomainPolicyUpsert,
		Delete: resourceDomainPolicyDelete,

		Schema: map[string]*schema.Schema{
			"domain_name": {
				Type:     schema.TypeString,
				Required: true,
			},
			"access_policies": {
				Type:             schema.TypeString,
				Required:         true,
				ValidateFunc:     validation.StringIsJSON,
				DiffSuppressFunc: verify.SuppressEquivalentPolicyDiffs,
				StateFunc: func(v interface{}) string {
					json, _ := structure.NormalizeJsonString(v)
					return json
				},
			},
		},
	}
}

func resourceDomainPolicyRead(d *schema.ResourceData, meta interface{}) error {
	conn := meta.(*conns.AWSClient).ElasticsearchConn

	ds, err := FindDomainByName(conn, d.Get("domain_name").(string))

	if !d.IsNewResource() && tfresource.NotFound(err) {
		log.Printf("[WARN] Elasticsearch Domain Policy (%s) not found, removing from state", d.Id())
		d.SetId("")
		return nil
	}

	if err != nil {
		return fmt.Errorf("error reading Elasticsearch Domain Policy (%s): %w", d.Id(), err)
	}

	log.Printf("[DEBUG] Received Elasticsearch domain: %s", ds)

<<<<<<< HEAD
	d.Set("access_policies", ds.AccessPolicies)
=======
	ds := out.DomainStatus

	policies, err := verify.PolicyToSet(d.Get("access_policies").(string), aws.StringValue(ds.AccessPolicies))

	if err != nil {
		return err
	}

	d.Set("access_policies", policies)
>>>>>>> aeda1c63

	return nil
}

func resourceDomainPolicyUpsert(d *schema.ResourceData, meta interface{}) error {
	conn := meta.(*conns.AWSClient).ElasticsearchConn
	domainName := d.Get("domain_name").(string)

	policy, err := structure.NormalizeJsonString(d.Get("access_policies").(string))

	if err != nil {
		return fmt.Errorf("policy (%s) is invalid JSON: %w", policy, err)
	}

	_, err = conn.UpdateElasticsearchDomainConfig(&elasticsearch.UpdateElasticsearchDomainConfigInput{
		DomainName:     aws.String(domainName),
		AccessPolicies: aws.String(policy),
	})
	if err != nil {
		return err
	}

	d.SetId("esd-policy-" + domainName)
<<<<<<< HEAD

	if err := waitForDomainUpdate(conn, d.Get("domain_name").(string)); err != nil {
		return fmt.Errorf("error waiting for Elasticsearch Domain SAML Policy (%s) to be updated: %w", d.Id(), err)
=======
	input := &elasticsearch.DescribeElasticsearchDomainInput{
		DomainName: aws.String(domainName),
	}
	var out *elasticsearch.DescribeElasticsearchDomainOutput
	err = resource.Retry(50*time.Minute, func() *resource.RetryError {
		var err error
		out, err = conn.DescribeElasticsearchDomain(input)
		if err != nil {
			return resource.NonRetryableError(err)
		}

		if !*out.DomainStatus.Processing {
			return nil
		}

		return resource.RetryableError(
			fmt.Errorf("%q: Timeout while waiting for changes to be processed", d.Id()))
	})
	if tfresource.TimedOut(err) {
		out, err = conn.DescribeElasticsearchDomain(input)
		if err == nil && !*out.DomainStatus.Processing {
			return nil
		}
	}
	if err != nil {
		return fmt.Errorf("Error upserting Elasticsearch domain policy: %s", err)
>>>>>>> aeda1c63
	}

	return resourceDomainPolicyRead(d, meta)
}

func resourceDomainPolicyDelete(d *schema.ResourceData, meta interface{}) error {
	conn := meta.(*conns.AWSClient).ElasticsearchConn

	_, err := conn.UpdateElasticsearchDomainConfig(&elasticsearch.UpdateElasticsearchDomainConfigInput{
		DomainName:     aws.String(d.Get("domain_name").(string)),
		AccessPolicies: aws.String(""),
	})
	if err != nil {
		return err
	}

	log.Printf("[DEBUG] Waiting for Elasticsearch domain policy %q to be deleted", d.Get("domain_name").(string))

	if err := waitForDomainUpdate(conn, d.Get("domain_name").(string)); err != nil {
		return fmt.Errorf("error waiting for Elasticsearch Domain SAML Policy (%s) to be deleted: %w", d.Id(), err)
	}

	return nil
}<|MERGE_RESOLUTION|>--- conflicted
+++ resolved
@@ -57,11 +57,6 @@
 
 	log.Printf("[DEBUG] Received Elasticsearch domain: %s", ds)
 
-<<<<<<< HEAD
-	d.Set("access_policies", ds.AccessPolicies)
-=======
-	ds := out.DomainStatus
-
 	policies, err := verify.PolicyToSet(d.Get("access_policies").(string), aws.StringValue(ds.AccessPolicies))
 
 	if err != nil {
@@ -69,7 +64,6 @@
 	}
 
 	d.Set("access_policies", policies)
->>>>>>> aeda1c63
 
 	return nil
 }
@@ -93,38 +87,9 @@
 	}
 
 	d.SetId("esd-policy-" + domainName)
-<<<<<<< HEAD
 
 	if err := waitForDomainUpdate(conn, d.Get("domain_name").(string)); err != nil {
 		return fmt.Errorf("error waiting for Elasticsearch Domain SAML Policy (%s) to be updated: %w", d.Id(), err)
-=======
-	input := &elasticsearch.DescribeElasticsearchDomainInput{
-		DomainName: aws.String(domainName),
-	}
-	var out *elasticsearch.DescribeElasticsearchDomainOutput
-	err = resource.Retry(50*time.Minute, func() *resource.RetryError {
-		var err error
-		out, err = conn.DescribeElasticsearchDomain(input)
-		if err != nil {
-			return resource.NonRetryableError(err)
-		}
-
-		if !*out.DomainStatus.Processing {
-			return nil
-		}
-
-		return resource.RetryableError(
-			fmt.Errorf("%q: Timeout while waiting for changes to be processed", d.Id()))
-	})
-	if tfresource.TimedOut(err) {
-		out, err = conn.DescribeElasticsearchDomain(input)
-		if err == nil && !*out.DomainStatus.Processing {
-			return nil
-		}
-	}
-	if err != nil {
-		return fmt.Errorf("Error upserting Elasticsearch domain policy: %s", err)
->>>>>>> aeda1c63
 	}
 
 	return resourceDomainPolicyRead(d, meta)
