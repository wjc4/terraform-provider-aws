## 2.31.0 (Unreleased)

<<<<<<< HEAD
FEATURES:

* **New Data Source:** `aws_acmpca_private_certificate` ([#10183](https://github.com/terraform-providers/terraform-provider-aws/issues/10183))
* **New Resource:** `aws_acmpca_private_certificate` ([#10183](https://github.com/terraform-providers/terraform-provider-aws/issues/10183))
=======
ENHANCEMENTS:

* resource_aws_efs_filesystem: Support tag-on-create [GH-10254]

BUG FIXES:

* service/waf: Prevent incorrect `Error getting WAF change token` errors for API calls that should be retried or specially handled [GH-10242]
* service/wafregional: Prevent incorrect `Error getting WAF regional change token` errors for API calls that should be retried or specially handled [GH-10242]
>>>>>>> 3117a295

## 2.30.0 (September 26, 2019)

NOTES:

* provider: The default development, testing, and building of the Terraform AWS Provider binary is now done with Go 1.13. This version of Go now requires macOS 10.11 El Capitan or later and FreeBSD 11.2 or later. Support for previous versions of those operating systems has been discontinued. ([#10206](https://github.com/terraform-providers/terraform-provider-aws/issues/10206))
* provider: The actual Terraform version running the provider will now be included the AWS Go SDK `User-Agent` headers for Terraform 0.12 and later. Terraform 0.11 and earlier will use `Terraform/0.11+compatible` as this information was not accessible in those versions. Previously, the Terraform version in the `User-Agent` header was based on the github.com/hashicorp/terraform dependency in the provider codebase. ([#9570](https://github.com/terraform-providers/terraform-provider-aws/issues/9570))

ENHANCEMENTS:

* data-source/aws_cloudtrail_service_account: Support `cn-north-1` region ([#10134](https://github.com/terraform-providers/terraform-provider-aws/issues/10134))
* data-source/aws_elastic_beanstalk_hosted_zone: Support `ap-east-1`, `ap-northeast-3`, `us-gov-east-1` and `us-gov-west-1` regions ([#10134](https://github.com/terraform-providers/terraform-provider-aws/issues/10134))
* data-source/aws_elb_hosted_zone_id: Support `cn-northwest-1` region  ([#10134](https://github.com/terraform-providers/terraform-provider-aws/issues/10134))
* data-source/aws_redshift_service_account: Support `ap-northeast-3`, `cn-north-1`, `eu-north-1` and `me-south-1` regions ([#10134](https://github.com/terraform-providers/terraform-provider-aws/issues/10134))
* provider: Use real Terraform version in User-Agent header ([#9570](https://github.com/terraform-providers/terraform-provider-aws/issues/9570))
* resource/aws_appsync_graphql_api: Add `additional_authentication_providers` configuration blocks ([#8587](https://github.com/terraform-providers/terraform-provider-aws/issues/8587))
* resource/aws_elastic_beanstalk_environment: Add `endpoint_url` attribute ([#10015](https://github.com/terraform-providers/terraform-provider-aws/issues/10015))
* resource/aws_lightsail_static_ip_attachment: Add `ip_address` attribute ([#10109](https://github.com/terraform-providers/terraform-provider-aws/issues/10109))
* resource/aws_opsworks_stack: Switch legacy Opsworks client User-Agent to real Terraform version ([#10246](https://github.com/terraform-providers/terraform-provider-aws/issues/10246))
* resource/aws_sns_topic_policy: Support resource import ([#10163](https://github.com/terraform-providers/terraform-provider-aws/issues/10163))
* resource/aws_sqs_queue: Support tag-on-create in AWS Commercial regions ([#10156](https://github.com/terraform-providers/terraform-provider-aws/issues/10156))

BUG FIXES:

* data-source/aws_elb_hosted_zone_id: Correct value for `cn-north-1` region ([#10134](https://github.com/terraform-providers/terraform-provider-aws/issues/10134))
* resource/aws_ec2_client_vpn_endpoint: Ensure missing resource triggers state removal ([#10187](https://github.com/terraform-providers/terraform-provider-aws/issues/10187))
* resource/aws_instance: Prevent panic when updating `credit_specification` to empty configuration block ([#10212](https://github.com/terraform-providers/terraform-provider-aws/issues/10212))
* resource/aws_security_group: Ensure deletion errors are properly raised ([#10165](https://github.com/terraform-providers/terraform-provider-aws/issues/10165))
* resource/aws_spot_fleet_request: Ensure `launch_specification` configuration block `placement_group` argument is passed through to the API when it is specified ([#10103](https://github.com/terraform-providers/terraform-provider-aws/issues/10103))

## 2.29.0 (September 20, 2019)

ENHANCEMENTS:
* data-source/aws_s3_bucket_object: Add `object_lock_legal_hold_status`, `object_lock_mode` and `object_lock_retain_until_date` attributes ([#9942](https://github.com/terraform-providers/terraform-provider-aws/issues/9942))
* resource/aws_glue_job: Add ability to specify python version for pythonshell in glue jobs ([#9409](https://github.com/terraform-providers/terraform-provider-aws/issues/9409))
* resource/aws_s3_bucket_object: Add `force_destroy`, `object_lock_legal_hold_status`, `object_lock_mode` and `object_lock_retain_until_date` attributes ([#9942](https://github.com/terraform-providers/terraform-provider-aws/issues/9942))
* resource/aws_ssm_association: Add import support ([#10055](https://github.com/terraform-providers/terraform-provider-aws/issues/10055))
* resource/aws_waf_rate_based_rule: Update rate based rule limit for WAF ([#9946](https://github.com/terraform-providers/terraform-provider-aws/pull/9946))
* resource/aws_wafregional_rate_based_rule: Update rate based rule limit for WAF ([#9946](https://github.com/terraform-providers/terraform-provider-aws/pull/9946))

BUG FIXES:

* resource/aws_ecs_task_definition: Fix a crash if `containers_definition` argument JSON defines `environment` without `name` value ([#10074](https://github.com/terraform-providers/terraform-provider-aws/issues/10074))

## 2.28.1 (September 12, 2019)

BUG FIXES:

* Revert "resource/aws_cloudfront_distribution: Fix `active_trusted_signers` attribute for Terraform 0.12" ([#10093](https://github.com/terraform-providers/terraform-provider-aws/issues/10093))

## 2.28.0 (September 12, 2019)

NOTES:

* resource/aws_cloudfront_distribution: This attribute implemented a legacy Terraform library (flatmap), which does not work with Terraform 0.12's data types and whose only usage was on this single attribute across all Terraform Providers. The attribute now implements (in the closest approximation to the previous implementation) the nested object data into the Terraform state in all Terraform versions. Any references to nested attributes such as `active_trusted_signers.enabled` will need to be updated to `active_trusted_signers.0.enabled`. ([#10013](https://github.com/terraform-providers/terraform-provider-aws/issues/10013))

FEATURES:

* **New Data Source:** `aws_route53_resolver_rule` ([#9805](https://github.com/terraform-providers/terraform-provider-aws/issues/9805))
* **New Data Source:** `aws_route53_resolver_rules` ([#9805](https://github.com/terraform-providers/terraform-provider-aws/issues/9805))

ENHANCEMENTS:

* data-source/aws_eks_cluster: Add `identity` attribute (support getting OIDC issuer URL) ([#10006](https://github.com/terraform-providers/terraform-provider-aws/issues/10006))
* resource/aws_eks_cluster: Add `identity` attribute (support getting OIDC issuer URL) ([#10006](https://github.com/terraform-providers/terraform-provider-aws/issues/10006))
* resource/aws_elasticache_cluster: Support `cluster_id` validation up to 50 characters ([#9941](https://github.com/terraform-providers/terraform-provider-aws/issues/9941))
* resource/aws_elasticache_replication_group: Support `replication_group_id` validation up to 40 characters ([#9941](https://github.com/terraform-providers/terraform-provider-aws/issues/9941))

BUG FIXES:

* resource/aws_instance: Final retries after timeouts creating and updating instance and getting instance password data
* resource/aws_cloudfront_distribution: Support accessing `active_trusted_signers` attribute `items` in Terraform 0.12 ([#10013](https://github.com/terraform-providers/terraform-provider-aws/issues/10013))
* resource/aws_cognito_user_pool: Fix perpetual diffs on `sms_verification_message` ([#9758](https://github.com/terraform-providers/terraform-provider-aws/issues/9758))
* resource/aws_elasticsearch_domain: Final retries after timeouts creating, updating, and deleting domains ([#9892](https://github.com/terraform-providers/terraform-provider-aws/issues/9892))
* resource/aws_elasticsearch_domain_policy: Final retries after timeouts upserting and deleting domain policies ([#9892](https://github.com/terraform-providers/terraform-provider-aws/issues/9892))
* resource/aws_iam_policy_attachment: Revert a change causing errors with policies not being found during attachment ([#10063](https://github.com/terraform-providers/terraform-provider-aws/issues/10063))
* resource/aws_lightsail_instance: Fixes an issue where 2-character lightsail instance names didn't get validated properly ([#10046](https://github.com/terraform-providers/terraform-provider-aws/issues/10046))


## 2.27.0 (September 05, 2019)

ENHANCEMENTS:

* data-source/aws_ecs_cluster: Add `setting` attribute ([#9720](https://github.com/terraform-providers/terraform-provider-aws/issues/9720))
* provider: Support AWS C2S and SC2S endpoints ([#9998](https://github.com/terraform-providers/terraform-provider-aws/issues/9998))
* resource/aws_ecs_cluster: Add `setting` configuration blocks (support enabling Container Insights) ([#9720](https://github.com/terraform-providers/terraform-provider-aws/issues/9720))
* resource/aws_kinesis_firehose_delivery_stream: Add `server_side_encryption` configuration block (support Server Side Encryption) ([#6523](https://github.com/terraform-providers/terraform-provider-aws/issues/6523))

BUG FIXES:

* resource/aws_s3_bucket: Include any system tags that Terraform ignores when setting S3 bucket tags ([#7342](https://github.com/terraform-providers/terraform-provider-aws/issues/7342))

## 2.26.0 (August 29, 2019)

FEATURES:

* **New Data Source:** `aws_elasticsearch_domain` ([#1867](https://github.com/terraform-providers/terraform-provider-aws/issues/1867))

BUG FIXES:

* resource/aws_ec2_capacity_reservation: Fixes error handling when an EC2 Capacity Reservation is deleted manually but is still in state ([#9862](https://github.com/terraform-providers/terraform-provider-aws/issues/9862))
* resource/aws_s3_bucket: Final retries after timeouts creating, updating and updating replication configuration for s3 buckets ([#9861](https://github.com/terraform-providers/terraform-provider-aws/issues/9861))
* resource/aws_s3_bucket_inventory: Final retries after timeous reading and putting bucket inventories ([#9861](https://github.com/terraform-providers/terraform-provider-aws/issues/9861))
* resource/aws_s3_bucket_metric: Final retry after timeout putting bucket metric ([#9861](https://github.com/terraform-providers/terraform-provider-aws/issues/9861))
* resource/aws_s3_bucket_notification: Final retry after timeout putting notification ([#9861](https://github.com/terraform-providers/terraform-provider-aws/issues/9861))
* resource/aws_s3_bucket_policy: Final retry after timeout putting policy ([#9861](https://github.com/terraform-providers/terraform-provider-aws/issues/9861))
* resource/aws_s3_bucket_public_access_block: Final retries after timeouts creating and reading blocks ([#9861](https://github.com/terraform-providers/terraform-provider-aws/issues/9861))

## 2.25.0 (August 23, 2019)

ENHANCEMENTS:

* resource/aws_rds_cluster: Support `postgresql` in plan time validation for `enabled_cloudwatch_logs_exports` argument ([#9740](https://github.com/terraform-providers/terraform-provider-aws/issues/9740))

BUG FIXES:

* resource/aws_cloudwatch_event_target: Add default setting for ecs_target task_count ([#9773](https://github.com/terraform-providers/terraform-provider-aws/issues/9773))
* resource/aws_cloudwatch_log_subscription_filter: Prevent difference when omitting default `distribution` argument value of `ByLogStream` ([#9265](https://github.com/terraform-providers/terraform-provider-aws/issues/9265))
* resource/aws_db_instance: Fix enabling Enhanced Monitoring on update to handle IAM eventual consistency ([#9747](https://github.com/terraform-providers/terraform-provider-aws/issues/9747))
* resource/aws_elb: Final retries after timeouts creating and updating ELBs ([#9765](https://github.com/terraform-providers/terraform-provider-aws/issues/9765))
* resource/aws_elb_attachment: Final retry after timout creating ELB attachment ([#9765](https://github.com/terraform-providers/terraform-provider-aws/issues/9765))
* resource/aws_iam_instance_profile: Final retry after timeout adding role to profile ([#9766](https://github.com/terraform-providers/terraform-provider-aws/issues/9766))
* resource/aws_iam_policy: Final retry after timeout reading policy ([#9766](https://github.com/terraform-providers/terraform-provider-aws/issues/9766))
* resource/aws_iam_role: Final retries after timeouts creating and deleting IAM roles ([#9766](https://github.com/terraform-providers/terraform-provider-aws/issues/9766))
* resource/aws_iam_user: Final retry after timeout deleting user login profile ([#9766](https://github.com/terraform-providers/terraform-provider-aws/issues/9766))
* resource/aws_inspector_assessment_target: Final retry after timeout deleting target ([#9767](https://github.com/terraform-providers/terraform-provider-aws/issues/9767))
* resource/aws_internet_gateway: Final retries after timeouts creating, attaching, and deleting gateways ([#9779](https://github.com/terraform-providers/terraform-provider-aws/issues/9779))
* resource/aws_iot_thing_type: Final retry after timeout deleting IOT thing type ([#9780](https://github.com/terraform-providers/terraform-provider-aws/issues/9780))
* resource/aws_kinesis_firehose_delivery_stream: Prevent differences with disabled `data_format_conversion_configuration` and `processing_configuration` after changes outside Terraform ([#9103](https://github.com/terraform-providers/terraform-provider-aws/issues/9103))
* resource/aws_launch_configuration: Final retry after timeout creating launch configuration ([#9781](https://github.com/terraform-providers/terraform-provider-aws/issues/9781))
* resource/aws_lb: Final retry after timeout waiting for network interfaces to detach ([#9787](https://github.com/terraform-providers/terraform-provider-aws/issues/9787))
* resource/aws_lb_listener_certificate: Final retry after timeout reading listener certificate ([#9787](https://github.com/terraform-providers/terraform-provider-aws/issues/9787))
* resource/aws_lb_listener_rule: Final retries after timeout reading and creating listener rules ([#9787](https://github.com/terraform-providers/terraform-provider-aws/issues/9787))
* resource/aws_msk_cluster: Final retries after timeouts creating and deleting clusters ([#9793](https://github.com/terraform-providers/terraform-provider-aws/issues/9793))
* resource/aws_network_acl: Final retry after timeout deleting ACLs ([#9830](https://github.com/terraform-providers/terraform-provider-aws/issues/9830))
* resource/aws_network_acl_rule: Final retry after timeout creating ACL rules ([#9830](https://github.com/terraform-providers/terraform-provider-aws/issues/9830))
* resource/aws_network_acl_rule: Remove resource from Terraform state on `InvalidNetworkAclID.NotFound` errors ([#9710](https://github.com/terraform-providers/terraform-provider-aws/issues/9710))
* resource/aws_opsworks_stack: Final retry after timeout creating stack ([#9818](https://github.com/terraform-providers/terraform-provider-aws/issues/9818))
* resource/aws_rds_cluster_instance: Ensure `monitoring_interval` and `monitoring_role_arn` attributes are always written to the Terraform state ([#9748](https://github.com/terraform-providers/terraform-provider-aws/issues/9748))
* resource/aws_redshift_cluster: Final retry after timeout deleting cluster ([#9796](https://github.com/terraform-providers/terraform-provider-aws/issues/9796))
* resource/aws_redshift_snapshot_copy_grant: Final retries after timeouts finding and deleting grants ([#9796](https://github.com/terraform-providers/terraform-provider-aws/issues/9796))
* resource/aws_route: Final retry after timeout creating route ([#9797](https://github.com/terraform-providers/terraform-provider-aws/issues/9797))
* resource/aws_route_table: Final retry after timeout updating route table ([#9797](https://github.com/terraform-providers/terraform-provider-aws/issues/9797))
* resource/aws_route_table_association: Final retry after timeout creating route table association ([#9797](https://github.com/terraform-providers/terraform-provider-aws/issues/9797))
* resource/aws_s3_bucket_object: Allow using SSE-S3 encryption with `etag` argument ([#9442](https://github.com/terraform-providers/terraform-provider-aws/issues/9442))
* resource/aws_sagemaker_model: Final retry after timeout deleting model ([#9799](https://github.com/terraform-providers/terraform-provider-aws/issues/9799))
* resource/aws_sagemaker_notebook_instance: Final retry after timeout updating instance ([#9799](https://github.com/terraform-providers/terraform-provider-aws/issues/9799))
* resource/aws_security_group: Final retry after timeout deleting security group ([#9812](https://github.com/terraform-providers/terraform-provider-aws/issues/9812))
* resource/aws_security_group_rule: Final retry after timeout creating security group rule ([#9812](https://github.com/terraform-providers/terraform-provider-aws/issues/9812))
* resource/aws_sqs_queue: Final retry after timeout creating queue ([#9813](https://github.com/terraform-providers/terraform-provider-aws/issues/9813))
* resource/aws_sqs_queue_policy: Final retru after timeout updating queue policy ([#9813](https://github.com/terraform-providers/terraform-provider-aws/issues/9813))
* resource/aws_transfer_server: Final retry after timeout waiting for transfer server deletion ([#9815](https://github.com/terraform-providers/terraform-provider-aws/issues/9815))
* resource/aws_wafregional_web_acl_association: Final retry after timeout creating association ([#9820](https://github.com/terraform-providers/terraform-provider-aws/issues/9820))
* service/dynamodb: Final retries after timeouts setting dynamodb tags ([#9821](https://github.com/terraform-providers/terraform-provider-aws/issues/9821))
* service/sagemaker: Final retries after timeouts setting sagemaker tags ([#9821](https://github.com/terraform-providers/terraform-provider-aws/issues/9821))
* service/waf: Final retry after timeout getting change token ([#9826](https://github.com/terraform-providers/terraform-provider-aws/issues/9826))
* service/wafregional: Final retry after timeout getting change token ([#9826](https://github.com/terraform-providers/terraform-provider-aws/issues/9826))

## 2.24.0 (August 15, 2019)

FEATURES:

* **New Resource:** `aws_config_organization_custom_rule` ([#9716](https://github.com/terraform-providers/terraform-provider-aws/issues/9716))
* **New Resource:** `aws_config_organization_managed_rule` ([#9716](https://github.com/terraform-providers/terraform-provider-aws/issues/9716))
* **New Resource:** `aws_fsx_lustre_file_system` ([#7074](https://github.com/terraform-providers/terraform-provider-aws/issues/7074)] / [[#9761](https://github.com/terraform-providers/terraform-provider-aws/issues/9761))
* **New Resource:** `aws_fsx_windows_file_system` ([#7074](https://github.com/terraform-providers/terraform-provider-aws/issues/7074)] / [[#9761](https://github.com/terraform-providers/terraform-provider-aws/issues/9761))
* **New Resource:** `aws_ram_resource_share_accepter` ([#8259](https://github.com/terraform-providers/terraform-provider-aws/issues/8259))

ENHANCEMENTS:

* resource/aws_codebuild_project: Add `artifacts` configuration block `artifact_identifier` argument ([#9652](https://github.com/terraform-providers/terraform-provider-aws/issues/9652))
* resource/aws_codebuild_project: Add plan time validation for `artifacts` and `secondary_artifacts` configuration blocks `packaging` argument ([#9652](https://github.com/terraform-providers/terraform-provider-aws/issues/9652))
* resource/aws_rds_cluster: Add `multimaster` to `engine_mode` argument validation (support Aurora Multi-Master Clusters) ([#9691](https://github.com/terraform-providers/terraform-provider-aws/issues/9691))
* resource/aws_rds_cluster_instance: Allow `aurora-mysql` (MySQL 5.7) engine to enable Performance Insights ([#9635](https://github.com/terraform-providers/terraform-provider-aws/issues/9635))
* resource/aws_wafregional_regex_match_set: Support resource import ([#9699](https://github.com/terraform-providers/terraform-provider-aws/issues/9699))
* resource/aws_wafregional_regex_pattern_set: Support resource import ([#9712](https://github.com/terraform-providers/terraform-provider-aws/issues/9712))
* resource/aws_wafregional_size_constraint_set: Support resource import ([#9713](https://github.com/terraform-providers/terraform-provider-aws/issues/9713))
* resource/aws_wafregional_sql_injection_match_set: Support resource import ([#9717](https://github.com/terraform-providers/terraform-provider-aws/issues/9717))

BUG FIXES:

* resource/aws_acm_certificate_validation: Final retries after timeouts creating and checking validation for ACM certificates ([#9661](https://github.com/terraform-providers/terraform-provider-aws/issues/9661))
* resource/aws_ami: Final retry after timeout reading AMI ([#9674](https://github.com/terraform-providers/terraform-provider-aws/issues/9674))
* resource/aws_cloudhsm2_cluster: Final retries after timeouts creating, updating, and deleting CloudHSM clusters ([#9675](https://github.com/terraform-providers/terraform-provider-aws/issues/9675))
* resource/aws_cloudhsm2_hsm: Final retries after timeouts creating and deleting CloudHSM modules ([#9675](https://github.com/terraform-providers/terraform-provider-aws/issues/9675))
* resource/aws_cloudtrail: Final retries after timeouts creating and updating cloudtrails ([#9678](https://github.com/terraform-providers/terraform-provider-aws/issues/9678))
* resource/aws_codebuild_project: Final retries after timeouts creating and updating codebuild projects ([#9682](https://github.com/terraform-providers/terraform-provider-aws/issues/9682))
* resource/aws_codebuild_project: Properly perform drift detection and updates for `secondary_artifacts` configuration block arguments (except `name` which will require a separate fix) ([#9652](https://github.com/terraform-providers/terraform-provider-aws/issues/9652))
* resource/aws_codedeploy_deployment_group: Final retries after timeouts creating and updating deployment groups ([#9682](https://github.com/terraform-providers/terraform-provider-aws/issues/9682))
* resource/aws_codepipeline: Final retry after timeout creating codepipeline ([#9682](https://github.com/terraform-providers/terraform-provider-aws/issues/9682))
* resource/aws_cognito_user_pool: Final retries after timeouts creating and updating Cognito user pools ([#9684](https://github.com/terraform-providers/terraform-provider-aws/issues/9684))
* resource/aws_db_instance: Fix enabling Performance Insights on update without Performance Insights KMS Key ID ([#9745](https://github.com/terraform-providers/terraform-provider-aws/issues/9745))
* resource/aws_dms_endpoint: Final retry after timeout creating DMS endpoint ([#9695](https://github.com/terraform-providers/terraform-provider-aws/issues/9695))
* resource/aws_docdb_cluster_instance: Final retries after timeouts creating and updating DocDB cluster instances ([#9696](https://github.com/terraform-providers/terraform-provider-aws/issues/9696))
* resource/aws_docdb_cluster_parameter_group: Final retry after timeout deleting DocDB cluster parameter groups ([#9696](https://github.com/terraform-providers/terraform-provider-aws/issues/9696))
* resource/aws_docdb_subnet_group: Final retry after timeout deleting DocDB subnet groups ([#9696](https://github.com/terraform-providers/terraform-provider-aws/issues/9696))
* resource/aws_dynamodb_table: Final retries after timeouts creating, updating, and deleting DynamoDB tables ([#9697](https://github.com/terraform-providers/terraform-provider-aws/issues/9697))
* resource/aws_ebs_snapshot: Final retries after timeouts creating, deleting or waiting for available EBS snapshots ([#9698](https://github.com/terraform-providers/terraform-provider-aws/issues/9698))
* resource/aws_ebs_snapshot_copy: Final retry after timeout deleting EBS snapshot copies ([#9698](https://github.com/terraform-providers/terraform-provider-aws/issues/9698))
* resource/aws_ecs_cluster: Final retries after timeouts reading and deleting ECS cluster ([#9704](https://github.com/terraform-providers/terraform-provider-aws/issues/9704))
* resource/aws_ecs_service: Final retries after timeouts creating, updating, and deleting ECS service ([#9704](https://github.com/terraform-providers/terraform-provider-aws/issues/9704))
* resource/aws_eip: Final retries after timeouts reading, updating, and deleting EIPs ([#9728](https://github.com/terraform-providers/terraform-provider-aws/issues/9728))
* resource/aws_eip_association: Final retry after timeout creating EIP association ([#9728](https://github.com/terraform-providers/terraform-provider-aws/issues/9728))
* resource/aws_eks_cluster: Final retry after timeout creating EKS cluster ([#9729](https://github.com/terraform-providers/terraform-provider-aws/issues/9729))
* resource/aws_elastic_beanstalk_application: Final retries after timeouts reading and deleting beanstalk applications ([#9731](https://github.com/terraform-providers/terraform-provider-aws/issues/9731))
* resource/aws_gamelift_build: Final retry after timeout creating gamelift build ([#9752](https://github.com/terraform-providers/terraform-provider-aws/issues/9752))
* resource/aws_gamelift fleet: Final retry after timeout deleting gamelift fleet ([#9752](https://github.com/terraform-providers/terraform-provider-aws/issues/9752))
* resource/aws_glue_crawler: Final retry after timeout creating glue crawler ([#9753](https://github.com/terraform-providers/terraform-provider-aws/issues/9753))
* resource/aws_guardduty_member: Final retry after timeout waiting for email invitation ([#9757](https://github.com/terraform-providers/terraform-provider-aws/issues/9757))
* resource/aws_lb_target_group_attachment: Perform drift detection on attachments using target health description (trigger resource recreation for manually deregistered attachments) ([#9610](https://github.com/terraform-providers/terraform-provider-aws/issues/9610))
* resource/aws_vpn_gateway: Retry after timeouts attaching and deleting VPN gateways, and retrying attachment after pending VPN errors ([#9641](https://github.com/terraform-providers/terraform-provider-aws/issues/9641))

## 2.23.0 (August 07, 2019)

FEATURES:

* **New Data Source:** `aws_s3_bucket_objects` ([#6968](https://github.com/terraform-providers/terraform-provider-aws/issues/6968))
* **New Resource:** `aws_dx_transit_virtual_interface` ([#8522](https://github.com/terraform-providers/terraform-provider-aws/issues/8522))
* **New Resource:** `aws_redshift_snapshot_schedule` ([#8064](https://github.com/terraform-providers/terraform-provider-aws/issues/8064))
* **New Resource:** `aws_redshift_snapshot_schedule_association` ([#8064](https://github.com/terraform-providers/terraform-provider-aws/issues/8064))

ENHANCEMENTS:

* data-source/aws_eks_cluster: Add `status` attribute ([#9582](https://github.com/terraform-providers/terraform-provider-aws/issues/9582))
* data-source/aws_instance: Add `ebs_block_device` and `root_block_device` configuration block `encryption` and `kms_key_id` attributes ([#4861](https://github.com/terraform-providers/terraform-provider-aws/issues/4861)] / [[#7757](https://github.com/terraform-providers/terraform-provider-aws/issues/7757))
* data-source/aws_partition: Add `dns_suffix` attribute (e.g. `amazonaws.com` in AWS Commercial, `amazonaws.com.cn` in AWS China) ([#5602](https://github.com/terraform-providers/terraform-provider-aws/issues/5602))
* resource/aws_acm_certificate: Support `options` configuration block `certificate_transparency_logging_preference` argument ([#9413](https://github.com/terraform-providers/terraform-provider-aws/issues/9413))
* resource/aws_acm_certificate: Add `certificate_authority_arn` argument (support issuance of ACM private certificates) ([#6666](https://github.com/terraform-providers/terraform-provider-aws/issues/6666))
* resource/aws_cognito_identity_pool: Add `tags` argument ([#9639](https://github.com/terraform-providers/terraform-provider-aws/issues/9639))
* resource/aws_ecr_repository: Add `image_tag_mutability` argument (support immutable image tags) ([#9557](https://github.com/terraform-providers/terraform-provider-aws/issues/9557))
* resource/aws_efs_file_system: Add `lifecycle_policy` configuration block (support transition to IA storage after 14, 30, 60, or 90 days) ([#9636](https://github.com/terraform-providers/terraform-provider-aws/issues/9636))
* resource/aws_eks_cluster: Add `status` attribute ([#9582](https://github.com/terraform-providers/terraform-provider-aws/issues/9582))
* resource/aws_glue_crawler: Add `catalog_target` configuration block ([#9430](https://github.com/terraform-providers/terraform-provider-aws/issues/9430))
* resource/aws_instance: Add `ebs_block_device` and `root_block_device` configuration block `encryption` and `kms_key_id` arguments (support encryption on launch) ([#4861](https://github.com/terraform-providers/terraform-provider-aws/issues/4861)] / [[#7757](https://github.com/terraform-providers/terraform-provider-aws/issues/7757))
* resource/aws_iot_certificate: Mark `csr` argument as optional and add `certificate_pem`, `public_key`, and `private_key` attributes (support creating key and certificate) ([#9283](https://github.com/terraform-providers/terraform-provider-aws/issues/9283))
* resource/aws_lambda_permission: Support resource import ([#9369](https://github.com/terraform-providers/terraform-provider-aws/issues/9369))
* resource/aws_launch_configuration: Add `root_block_device` configuration block `encrypted` argument (support encryption on launch) ([#7759](https://github.com/terraform-providers/terraform-provider-aws/issues/7759))
* resource/aws_s3_bucket_object: Added plan time validation for `bucket` and `key` arguments ([#9591](https://github.com/terraform-providers/terraform-provider-aws/issues/9591))
* resource/aws_spot_fleet_request: Add `ebs_block_device` and `root_block_device` configuration block `kms_key_id` argument (support encryption on launch) ([#9599](https://github.com/terraform-providers/terraform-provider-aws/issues/9599))
* resource/aws_wafregional_geo_match_set: Support resource import ([#9620](https://github.com/terraform-providers/terraform-provider-aws/issues/9620))
* resource/aws_wafregional_rate_based_rule: Support resource import ([#9621](https://github.com/terraform-providers/terraform-provider-aws/issues/9621))

BUG FIXES:

* provider: Environment credentials have precedence over shared config credentials even if the `AWS_PROFILE` environment credentials are present. Explicitly configure the provider `profile` to override this behavior. The AWS Go SDK change that was released in version 2.21.0 of the Terraform AWS Provider has been mostly reverted. ([#9555](https://github.com/terraform-providers/terraform-provider-aws/issues/9555))
* resource/aws_acm_certificate: Wait for presence of `DomainValidationOptions` when requesting ACM certificates (previously the API would always immediately return this information during creation) ([#9598](https://github.com/terraform-providers/terraform-provider-aws/issues/9598))
* resource/aws_autoscaling_group: Final retries after timeouts creating, draining, and deleting ASGs and autoscaling helpers ([#9649](https://github.com/terraform-providers/terraform-provider-aws/issues/9649))
* resource/aws_cloud9_environment_ec2: Final retries after timeouts creating and deleting Cloud9 environments ([#9629](https://github.com/terraform-providers/terraform-provider-aws/issues/9629))
* resource/aws_cloudfront_distribution: Ensure deployment timeout matches documentation at 90 minutes ([#9642](https://github.com/terraform-providers/terraform-provider-aws/issues/9642))
* resource/aws_datasync_agent: Final retries after timeouts creating datasync agent ([#9608](https://github.com/terraform-providers/terraform-provider-aws/issues/9608))
* resource/aws_datasync_task: Final retry after timeout error creating datasync task ([#9608](https://github.com/terraform-providers/terraform-provider-aws/issues/9608))
* resource/aws_dax_cluster: Final retries after timeouts when creating and deleting Dax clusters ([#9630](https://github.com/terraform-providers/terraform-provider-aws/issues/9630))
* resource/aws_egress_only_internet_gateway: Final retry after timeout when reading gateway ([#9638](https://github.com/terraform-providers/terraform-provider-aws/issues/9638))
* resource/aws_lambda_event_source_mapping: Final retries after timeout when creating, updating, and deleting event source mappings ([#9553](https://github.com/terraform-providers/terraform-provider-aws/issues/9553))
* resource/aws_lambda_function: Final retry when creating lambda function ([#9553](https://github.com/terraform-providers/terraform-provider-aws/issues/9553))
* resource/aws_lambda_permission: Final retries when creating, reading, and deleting lambda permissions ([#9553](https://github.com/terraform-providers/terraform-provider-aws/issues/9553))
* resource/aws_media_package_channel: Final retries after timeouts deleting media package channels ([#9633](https://github.com/terraform-providers/terraform-provider-aws/issues/9633))
* resource/aws_media_store_container: Final retries after timeouts deleting media store containers ([#9633](https://github.com/terraform-providers/terraform-provider-aws/issues/9633))
* resource/aws_organizations_organizational_unit: Final retry after timeout when creating organizational unit ([#9631](https://github.com/terraform-providers/terraform-provider-aws/issues/9631))
* resource/aws_organizations_policy: Final retry after timeout creating policy ([#9631](https://github.com/terraform-providers/terraform-provider-aws/issues/9631))
* resource/aws_organizations_policy_attachment: Final retry after timeout creating policy attachment ([#9631](https://github.com/terraform-providers/terraform-provider-aws/issues/9631))
* resource/aws_secretsmanager_secret: Fianl retries after timeouts creating and updating secrets ([#9632](https://github.com/terraform-providers/terraform-provider-aws/issues/9632))
* resource/aws_sns_platform_application: Final retry after timeout error updating SNS platform application ([#9607](https://github.com/terraform-providers/terraform-provider-aws/issues/9607))
* resource/aws_vpc: Final retry after timeout deleting VPC ([#9644](https://github.com/terraform-providers/terraform-provider-aws/issues/9644))

## 2.22.0 (August 01, 2019)

NOTES:

* provider: Region validation now automatically supports the new `me-south-1` Middle East (Bahrain) region. For AWS operations to work in the new region, the region must be explicitly enabled as outlined in the [previous new region announcement blog post](https://aws.amazon.com/blogs/aws/now-open-aws-asia-pacific-hong-kong-region/). When the region is not enabled, the Terraform AWS Provider will return errors during credential validation (e.g. `error validating provider credentials: error calling sts:GetCallerIdentity: InvalidClientTokenId: The security token included in the request is invalid`) or AWS operations will throw their own errors (e.g. `data.aws_availability_zones.current: Error fetching Availability Zones: AuthFailure: AWS was not able to validate the provided access credentials`). ([#9538](https://github.com/terraform-providers/terraform-provider-aws/issues/9538))

FEATURES:

* **New Resource:** `aws_codebuild_source_credential` ([#7631](https://github.com/terraform-providers/terraform-provider-aws/issues/7631))
* **New Resource:** `aws_fms_admin_account` ([#4310](https://github.com/terraform-providers/terraform-provider-aws/issues/4310))

ENHANCEMENTS:

* data-source/aws_cloudtrail_service_account: Support `me-south-1` region ([#9547](https://github.com/terraform-providers/terraform-provider-aws/issues/9547))
* data-source/aws_elastic_beanstalk_hosted_zone: Support `me-south-1` region ([#9547](https://github.com/terraform-providers/terraform-provider-aws/issues/9547))
* data-source/aws_elb_hosted_zone_id: Support `me-south-1` region ([#9547](https://github.com/terraform-providers/terraform-provider-aws/issues/9547))
* data-source/aws_elb_service_account: Support `me-south-1` region ([#9547](https://github.com/terraform-providers/terraform-provider-aws/issues/9547))
* data-source/aws_s3_bucket: Support `me-south-1` region for `hosted_zone_id` attribute ([#9547](https://github.com/terraform-providers/terraform-provider-aws/issues/9547))
* provider: Support automatic region validation for `me-south-1` ([#9538](https://github.com/terraform-providers/terraform-provider-aws/issues/9538))
* resource/aws_codebuild_project: Add `override_artifact_name` argument to `artifacts` and `secondary_artifacts` configuration blocks ([#7824](https://github.com/terraform-providers/terraform-provider-aws/issues/7824))
* resource/aws_config_aggregate_authorization: Add `tags` argument ([#9561](https://github.com/terraform-providers/terraform-provider-aws/issues/9561))
* resource/aws_config_config_rule: Add `tags` argument ([#9561](https://github.com/terraform-providers/terraform-provider-aws/issues/9561))
* resource/aws_config_configuration_aggregator: Add `tags` argument ([#9561](https://github.com/terraform-providers/terraform-provider-aws/issues/9561))
* resource/aws_ec2_client_vpn_endpoint: Add `split_tunnel` argument ([#9566](https://github.com/terraform-providers/terraform-provider-aws/issues/9566))
* resource/aws_ecs_service: Allow multiple `load_balancer` configuration blocks (support for multiple target groups) ([#9411](https://github.com/terraform-providers/terraform-provider-aws/issues/9411))
* resource/aws_pinpoint_app: Add `tags` argument ([#9460](https://github.com/terraform-providers/terraform-provider-aws/issues/9460))
* resource/aws_route_table_association: Support resource import ([#6999](https://github.com/terraform-providers/terraform-provider-aws/issues/6999))
* resource/aws_route_table_association: Allow in-place updates of `subnet_id` argument ([#6999](https://github.com/terraform-providers/terraform-provider-aws/issues/6999))
* resource/aws_s3_bucket: Support `me-south-1` region for `hosted_zone_id` attribute ([#9547](https://github.com/terraform-providers/terraform-provider-aws/issues/9547))

BUG FIXES:

* resource/aws_codebuild_project: Properly perform drift detection and updates for `artifacts` configuration block arguments ([#9559](https://github.com/terraform-providers/terraform-provider-aws/issues/9559))
* resource/aws_ec2_client_vpn_endpoint: Remove hardcoded one minute timeout during resource creation ([#9558](https://github.com/terraform-providers/terraform-provider-aws/issues/9558))
* resource/aws_route53_record: Prevent error when removing `weighted_routing_policy` ([#9565](https://github.com/terraform-providers/terraform-provider-aws/issues/9565))
* resource/aws_storagegateway_cached_iscsi_volume: Retry after timeout deleting volume ([#9536](https://github.com/terraform-providers/terraform-provider-aws/issues/9536))
* resource/aws_storagegateway_cached_iscsi_volume: Fix errors deleting volumes when volumes don't exist ([#9543](https://github.com/terraform-providers/terraform-provider-aws/issues/9543))
* resource/aws_storagegateway_gateway: Retry after timeouts creating gateway ([#9536](https://github.com/terraform-providers/terraform-provider-aws/issues/9536))

## 2.21.1 (July 26, 2019)

BUG FIXES:

* resource/aws_autoscaling_group: Revert change from version 2.21.0 to `load_balancers` and `target_group_arns` arguments that removes attachments when using the `aws_autoscaling_attachment` resource (https://github.com/terraform-providers/terraform-provider-aws/issues/9513) ([#9518](https://github.com/terraform-providers/terraform-provider-aws/issues/9518))

## 2.21.0 (July 25, 2019)

NOTES:

* provider: After this update, the AWS Go SDK will prefer credentials found via the `AWS_PROFILE` environment variable when both the `AWS_PROFILE` environment variable and the `AWS_ACCESS_KEY_ID` and `AWS_SECRET_ACCESS_KEY` environment variables are statically defined. Previously the SDK would ignore the `AWS_PROFILE` environment variable, if static environment credentials were also specified. This is listed as a bug fix in the AWS Go SDK release notes. ([#9428](https://github.com/terraform-providers/terraform-provider-aws/issues/9428))

FEATURES:
* **New Data Source**: `aws_organizations_organization` ([#9419](https://github.com/terraform-providers/terraform-provider-aws/issues/9419))
* **New Data Source**: `aws_waf_ipset` ([#9481](https://github.com/terraform-providers/terraform-provider-aws/issues/9481))
* **New Data Source**: `aws_wafregional_ipset` ([#9484](https://github.com/terraform-providers/terraform-provider-aws/issues/9484))

ENHANCEMENTS:

* provider: Add support for assuming role via web identity token via the `AWS_WEB_IDENTITY_TOKEN_FILE` and `AWS_ROLE_ARN` environment variables ([#9428](https://github.com/terraform-providers/terraform-provider-aws/issues/9428))
* resource/aws_cloudwatch_event_target: Support resource import ([#9431](https://github.com/terraform-providers/terraform-provider-aws/issues/9431))
* resource/aws_s3_bucket_object: Add `metadata` argument ([#1945](https://github.com/terraform-providers/terraform-provider-aws/issues/1945))
* resource/aws_wafregional_ipset: Support resource import ([#9424](https://github.com/terraform-providers/terraform-provider-aws/issues/9424))

BUG FIXES:

* provider: Load credentials via the `AWS_PROFILE` environment variable (if available) when `AWS_PROFILE` is defined along with `AWS_ACCESS_KEY_ID` and `AWS_SECRET_ACCESS_KEY` ([#9428](https://github.com/terraform-providers/terraform-provider-aws/issues/9428))
* resource/aws_autoscaling_group: Always perform drift detection with `load_balancers` and `target_group_arns` arguments ([#9478](https://github.com/terraform-providers/terraform-provider-aws/issues/9478))
* resource/aws_cloudfront_distribution: Prevent `DistributionAlreadyExists` errors during concurrent distribution creation ([#9470](https://github.com/terraform-providers/terraform-provider-aws/issues/9470))
* resource/aws_cognito_user_pool_client: Properly update name value ([#9437](https://github.com/terraform-providers/terraform-provider-aws/issues/9437))
* resource/aws_config_config_rule: Retries after timeouts when creating and deleting config rules ([#9438](https://github.com/terraform-providers/terraform-provider-aws/issues/9438))
* resource/aws_config_delivery_channel: Retries after timeouts when creating and deleting config delivery channels ([#9438](https://github.com/terraform-providers/terraform-provider-aws/issues/9438))
* resource/aws_customer_gateway: Final retry after timeout deleting customer gateway ([#9421](https://github.com/terraform-providers/terraform-provider-aws/issues/9421))
* resource/aws_db_instance: Redact `MasterUserPassword` from user interface when displaying `InvalidParameterValue` error during resource creation ([#9446](https://github.com/terraform-providers/terraform-provider-aws/issues/9446))
* resource/aws_db_instance: Retries after timeouts creating DB instances ([#9477](https://github.com/terraform-providers/terraform-provider-aws/issues/9477))
* resource/aws_db_option_group: Retry after timeout deleting DB option group ([#9477](https://github.com/terraform-providers/terraform-provider-aws/issues/9477))
* resource/aws_db_parameter_group: Retry after timeout deleting DB parameter group ([#9477](https://github.com/terraform-providers/terraform-provider-aws/issues/9477))
* resource/aws_kms_grant: Final retries after timeouts when creating, finding, and revoking grants ([#9415](https://github.com/terraform-providers/terraform-provider-aws/issues/9415))
* resource/aws_kms_key: Final retries after timeouts when creating keys and updating key rotation status ([#9415](https://github.com/terraform-providers/terraform-provider-aws/issues/9415))
* resource/aws_rds_cluster: Properly update `master_password` during snapshot restore ([#9505](https://github.com/terraform-providers/terraform-provider-aws/issues/9505))
* resource/aws_s3_bucket: Ensure `website_endpoint` and `website_domain` attributes have correct DNS suffix in AWS China ([#9444](https://github.com/terraform-providers/terraform-provider-aws/issues/9444))
* resource/aws_ses_domain_identity_verification: Retry after timeout when creating SES domain identity verification ([#9417](https://github.com/terraform-providers/terraform-provider-aws/issues/9417))
* resource/aws_sfn_activity: Retry after timeout deleting SFN activity ([#9498](https://github.com/terraform-providers/terraform-provider-aws/issues/9498))
* resource/aws_sfn_state_machine: Retry after timeouts deleting and creating SFN state machines ([#9498](https://github.com/terraform-providers/terraform-provider-aws/issues/9498))

## 2.20.0 (July 19, 2019)

NOTES:

* resource/aws_ssm_maintenance_window_task: The `logging_info` and `task_parameters` configuration blocks have been deprecated in favor of a new `task_invocation_parameters` configuration block to match the API ([#7823](https://github.com/terraform-providers/terraform-provider-aws/issues/7823))

FEATURES:
* **New Data Source** `aws_waf_rule` ([#9318](https://github.com/terraform-providers/terraform-provider-aws/issues/9318))
* **New Data Source:** `aws_waf_web_acl` ([#9320](https://github.com/terraform-providers/terraform-provider-aws/issues/9320))
* **New Data Source** `aws_wafregional_rule` ([#9319](https://github.com/terraform-providers/terraform-provider-aws/issues/9319))
* **New Data Source:** `aws_wafregional_web_acl` ([#9321](https://github.com/terraform-providers/terraform-provider-aws/issues/9321))
* **New Resource:** `aws_quicksight_group` ([#8233](https://github.com/terraform-providers/terraform-provider-aws/issues/8233))
* **New Resource:** `aws_servicequotas_service_quota` ([#9192](https://github.com/terraform-providers/terraform-provider-aws/issues/9192))

ENHANCEMENTS:

* data-source/aws_route53_zone: Add `linked_service_principal` and `linked_service_description` attributes ([#9390](https://github.com/terraform-providers/terraform-provider-aws/issues/9390))
* provider: Support for assuming role using credential process from the shared AWS configuration file ([#9305](https://github.com/terraform-providers/terraform-provider-aws/issues/9305))
* resource/aws_api_gateway_domain_name: Add `security_policy` argument ([#9128](https://github.com/terraform-providers/terraform-provider-aws/issues/9128))
* resource/aws_athena_named_query: Add `workgroup` argument ([#9383](https://github.com/terraform-providers/terraform-provider-aws/issues/9383))
* resource/aws_autoscaling_lifecycle_hook: Support resource import ([#9336](https://github.com/terraform-providers/terraform-provider-aws/issues/9336))
* resource/aws_elasticsearch_domain: Add `cluster_config` configuration block `zone_awareness_config` configuration block (support three Availability Zone awareness) ([#9398](https://github.com/terraform-providers/terraform-provider-aws/issues/9398))
* resource/aws_emr_cluster: Add `master_instance_group` configuration block `instance_count` argument (support multiple master nodes) ([#9235](https://github.com/terraform-providers/terraform-provider-aws/issues/9235))
* resource/aws_media_store_container: Add `tags` argument ([#9379](https://github.com/terraform-providers/terraform-provider-aws/issues/9379))
* resource/aws_rds_cluster: Support `scaling_configuration` configuration block `timeout_action` argument ([#9374](https://github.com/terraform-providers/terraform-provider-aws/issues/9374))
* resource/aws_s3_bucket_object: Allow empty object ([#7544](https://github.com/terraform-providers/terraform-provider-aws/issues/7544))
* resource/aws_ssm_maintenance_window_task: Support resource import and in-place updates ([#7823](https://github.com/terraform-providers/terraform-provider-aws/issues/7823))
* resource/aws_ssm_maintenance_window_task: Add `task_invocation_parameters` configuration block and deprecate `logging_info` and `task_parameters` configuration blockss to match API ([#7823](https://github.com/terraform-providers/terraform-provider-aws/issues/7823))

BUG FIXES:

* resource/aws_appautoscaling_policy: Properly support importing of dynamodb policies ([#8397](https://github.com/terraform-providers/terraform-provider-aws/issues/8397))
* resource/aws_cloudwatch_event_permissions: Clean up error handling when reading event permissions ([#9065](https://github.com/terraform-providers/terraform-provider-aws/issues/9065))
* resource/aws_cloudwatch_event_rule: Retry error handling when creating and updating event rules ([#9065](https://github.com/terraform-providers/terraform-provider-aws/issues/9065))
* resource/aws_cloudwatch_log_destination: Clean up error handling when putting log destination ([#9065](https://github.com/terraform-providers/terraform-provider-aws/issues/9065))
* resource/aws_cloudwatch_log_subscription_filter: Clean up error handling when creating log subscription filter ([#9065](https://github.com/terraform-providers/terraform-provider-aws/issues/9065))
* resource/aws_cognito_identity_provider: Properly pass all attributes during update ([#9396](https://github.com/terraform-providers/terraform-provider-aws/issues/9396))
* resource/aws_db_event_subscription: Handle `SubscriptionNotFound` errors during refresh and deletion ([#9371](https://github.com/terraform-providers/terraform-provider-aws/issues/9371))
* resource/aws_s3_account_public_access_block: Retry after timeout when reading s3 account public access block ([#9387](https://github.com/terraform-providers/terraform-provider-aws/issues/9387))
* resource/aws_ssm_maintenance_window_task: Bypass `DoesNotExistException` error on deletion ([#7823](https://github.com/terraform-providers/terraform-provider-aws/issues/7823))
* resource/aws_ssm_maintenance_window_task: Prevent `task_parameters` ordering differences ([#9364](https://github.com/terraform-providers/terraform-provider-aws/issues/9364))

## 2.19.0 (July 11, 2019)

FEATURES:

* **New Data Source:** `aws_msk_configuration` ([#9088](https://github.com/terraform-providers/terraform-provider-aws/issues/9088))
* **New Resource:** `aws_athena_workgroup` ([#9290](https://github.com/terraform-providers/terraform-provider-aws/issues/9290))
* **New Resource:** `aws_datapipeline_pipeline` ([#9267](https://github.com/terraform-providers/terraform-provider-aws/issues/9267))
* **New Resource:** `aws_directory_service_log_subscription` ([#9261](https://github.com/terraform-providers/terraform-provider-aws/issues/9261))

ENHANCEMENTS:

* resource/aws_acmpca_certificate_authority: Support validation for `ROOT` certificate authority type ([#9292](https://github.com/terraform-providers/terraform-provider-aws/issues/9292))
* resource/aws_appmesh_virtual_node: Add `aws_cloud_map` configuration block under `spec` and `service_discovery` ([#9271](https://github.com/terraform-providers/terraform-provider-aws/issues/9271))
* resource/aws_appmesh_virtual_router: Add `tags` argument ([#9249](https://github.com/terraform-providers/terraform-provider-aws/issues/9249))
* resource/aws_appmesh_virtual_service: Add `tags` argument ([#9252](https://github.com/terraform-providers/terraform-provider-aws/issues/9252))
* resource/aws_codebuild_project: Add `environment` configuration block `registry_credential` configuration block (support Secrets Manager registry credentials) ([#9168](https://github.com/terraform-providers/terraform-provider-aws/issues/9168))
* resource/aws_codebuild_project: Add `logs_config` configuration block (support CloudWatch and S3 logging configuration) ([#7534](https://github.com/terraform-providers/terraform-provider-aws/issues/7534))
* resource/aws_ebs_snapshot: Support customizable create/delete timeouts and increase defaults to 10 minutes ([#9157](https://github.com/terraform-providers/terraform-provider-aws/issues/9157))
* resource/aws_lightsail_instance: Add validation for `name` argument ([#8667](https://github.com/terraform-providers/terraform-provider-aws/issues/8667))
* resource/aws_lightsail_instance: Add `tags` argument ([#9273](https://github.com/terraform-providers/terraform-provider-aws/issues/9273))
* resource/aws_organizations_account: Add `tags` argument ([#9202](https://github.com/terraform-providers/terraform-provider-aws/issues/9202))
* resource/aws_service_discovery_service: Add `namespace_id` argument (Support HTTP namespaces) ([#7341](https://github.com/terraform-providers/terraform-provider-aws/issues/7341))
* resource/aws_ssm_document: Support resource import ([#9313](https://github.com/terraform-providers/terraform-provider-aws/issues/9313))
* resource/aws_waf_rule_group: Support resource import ([#9254](https://github.com/terraform-providers/terraform-provider-aws/issues/9254))
* resource/aws_wafregional_byte_match_set: Support resource import ([#9258](https://github.com/terraform-providers/terraform-provider-aws/issues/9258))
* resource/aws_wafregional_rule: Support resource import ([#9239](https://github.com/terraform-providers/terraform-provider-aws/issues/9239))
* resource/aws_wafregional_rule_group: Support resource import ([#9240](https://github.com/terraform-providers/terraform-provider-aws/issues/9240))
* resource/aws_wafregional_web_acl: Support resource import ([#9248](https://github.com/terraform-providers/terraform-provider-aws/issues/9248))

BUG FIXES:

* resource/aws_backup_selection: Retry creation for IAM eventual consistency error ([#9298](https://github.com/terraform-providers/terraform-provider-aws/issues/9298))
* resource/aws_db_event_subscription: Prevent `Unable to find RDS Event Subscription` error during deletion and refresh ([#9274](https://github.com/terraform-providers/terraform-provider-aws/issues/9274))
* resource/aws_iam_policy_attachment: Bypass `NoSuchEntity` error when detaching groups, roles, and users (support group, role (when `force_detach_policies` is enabled), and user renames (when `force_destroy` is enabled)) ([#9278](https://github.com/terraform-providers/terraform-provider-aws/issues/9278))
* resource/aws_s3_bucket: Properly handle the creation of tags defined in `lifecycle_rule` when no prefix argument is specified ([#7162](https://github.com/terraform-providers/terraform-provider-aws/issues/7162))
* resource/aws_ssm_document: Ensure `content` attribute is always refreshed ([#9313](https://github.com/terraform-providers/terraform-provider-aws/issues/9313))
* resource/aws_transfer_user: Final retry after timeout waiting for deletion of transfer user ([#9241](https://github.com/terraform-providers/terraform-provider-aws/issues/9241))
* service/organizations: Automatically retry API calls on `ConcurrentModificationException` error ([#9195](https://github.com/terraform-providers/terraform-provider-aws/issues/9195))

## 2.18.0 (July 05, 2019)

FEATURES:

* **New Data Source:** `aws_servicequotas_service` ([#9177](https://github.com/terraform-providers/terraform-provider-aws/issues/9177))
* **New Data Source:** `aws_servicequotas_service_quota` ([#9177](https://github.com/terraform-providers/terraform-provider-aws/issues/9177))

ENHANCEMENTS:

* resource/aws_appmesh_route: Add `tags` argument ([#9206](https://github.com/terraform-providers/terraform-provider-aws/issues/9206))
* resource/aws_appmesh_virtual_node: Add `tags` argument ([#9207](https://github.com/terraform-providers/terraform-provider-aws/issues/9207))
* resource/aws_codecommit_repository: Add `tags` argument ([#9215](https://github.com/terraform-providers/terraform-provider-aws/issues/9215))
* resource/aws_ec2_transit_gateway_route: Add `blackhole` argument ([#9224](https://github.com/terraform-providers/terraform-provider-aws/issues/9224))
* resource/aws_iam_group_policy: Support resource import ([#9217](https://github.com/terraform-providers/terraform-provider-aws/issues/9217))

BUG FIXES:

* resource/aws_db_instance: Properly include `allow_major_version_upgrade` value when creating an RDS instance from a replica  or snapshot to allow RDS to perform a major version upgrade if necessary ([#9178](https://github.com/terraform-providers/terraform-provider-aws/issues/9178))
* resource/aws_db_instance: Prevent `InvalidParameterCombination: No modifications were requested` error when updating only `allow_major_version_upgrade` argument ([#9193](https://github.com/terraform-providers/terraform-provider-aws/issues/9193))
* resource/aws_emr_cluster: Skip refreshing the `kerberos_attributes` configuration block `ad_domain_join_user` argument from the API as it does not contain the real configuration value ([#8559](https://github.com/terraform-providers/terraform-provider-aws/issues/8559))

## 2.17.0 (June 28, 2019)

FEATURES:

* **New Data Source:** `aws_ebs_default_kms_key` ([#8884](https://github.com/terraform-providers/terraform-provider-aws/issues/8884))
* **New Data Source:** `aws_ebs_encryption_by_default` ([#8884](https://github.com/terraform-providers/terraform-provider-aws/issues/8884))
* **New Resource:** `aws_appsync_function` ([#8502](https://github.com/terraform-providers/terraform-provider-aws/issues/8502))

ENHANCEMENTS:

* data-source/aws_acm_certificate: Add `key_types` argument (support searching for non-default key algorithm certificates such as RSA 4096 bit) ([#8553](https://github.com/terraform-providers/terraform-provider-aws/issues/8553))
* data-source/aws_ssm_parameter: Add `version` attribute ([#9127](https://github.com/terraform-providers/terraform-provider-aws/issues/9127))
* resource/aws_appmesh_mesh: Add `tags` argument ([#8111](https://github.com/terraform-providers/terraform-provider-aws/issues/8111))
* resource/aws_appsync_resolver: Add `kind` argument and `pipeline_config` configuration block ([#8502](https://github.com/terraform-providers/terraform-provider-aws/issues/8502))
* resource/aws_db_instance: Add `max_allocated_storage` argument (support Storage Autoscaling) ([#9087](https://github.com/terraform-providers/terraform-provider-aws/issues/9087))
* resource/aws_directory_service_directory: Tag on create (support tag limiting IAM policies) ([#7937](https://github.com/terraform-providers/terraform-provider-aws/issues/7937))
* resource/aws_dms_endpoint: Support `db2` in `engine_name` validation ([#9097](https://github.com/terraform-providers/terraform-provider-aws/issues/9097))
* resource/aws_kinesis_firehose_delivery_stream: Tag on create (support tag limiting IAM policies) ([#7981](https://github.com/terraform-providers/terraform-provider-aws/issues/7981))
* resource/aws_lb_listener: Support `TCP_UDP` and `UDP` in `protocol` validation ([#9111](https://github.com/terraform-providers/terraform-provider-aws/issues/9111))
* resource/aws_lb_target_group: Support `TCP_UDP` and `UDP` in `protocol` validation ([#9111](https://github.com/terraform-providers/terraform-provider-aws/issues/9111))
* resource/aws_route53_healthcheck: Add validation for `request_interval` argument ([#9158](https://github.com/terraform-providers/terraform-provider-aws/issues/9158))
* resource/aws_ssm_parameter: Add `version` attribute ([#9127](https://github.com/terraform-providers/terraform-provider-aws/issues/9127))

BUG FIXES:
* resource/aws_api_gateway_account: Fix error handling during update ([#9068](https://github.com/terraform-providers/terraform-provider-aws/issues/9068))
* resource/aws_api_gateway_base_path_mapping: Fix error handling during create ([#9068](https://github.com/terraform-providers/terraform-provider-aws/issues/9068))
* resource/aws_api_gateway_domain_name: Remove unnecessary retry during delete ([#9068](https://github.com/terraform-providers/terraform-provider-aws/issues/9068))
* resource/aws_api_gateway_gateway_response: Remove unnecessary retry during delete ([#9068](https://github.com/terraform-providers/terraform-provider-aws/issues/9068))
* resource/aws_api_gateway_model: Remove unnecessary retry during delete ([#9068](https://github.com/terraform-providers/terraform-provider-aws/issues/9068))
* resource/aws_api_gateway_usage_plan: Remove unnecessary retry during delete ([#9068](https://github.com/terraform-providers/terraform-provider-aws/issues/9068))
* resource/aws_api_gateway_usage_plan_key: Remove unnecessary retry during delete ([#9068](https://github.com/terraform-providers/terraform-provider-aws/issues/9068))
* resource/aws_db_snapshot: Prevent not found error when deleted outside Terraform ([#9099](https://github.com/terraform-providers/terraform-provider-aws/issues/9099))
* resource/aws_ebs_snapshot_copy: Prevent error when resource is deleted outside Terraform ([#9106](https://github.com/terraform-providers/terraform-provider-aws/issues/9106))
* resource/aws_ecr_repository: Final retries when reading and deleting ECR repositories ([#9079](https://github.com/terraform-providers/terraform-provider-aws/issues/9079))
* resource/aws_ecr_repository_policy: Final retries when creating and updating ECR repository policies ([#9079](https://github.com/terraform-providers/terraform-provider-aws/issues/9079))
* resource/aws_lb_target_group: Properly validate up to `120` seconds for `health_check` configuration block `timeout` argument ([#9152](https://github.com/terraform-providers/terraform-provider-aws/issues/9152))
* resource/aws_spot_fleet_request: Add final retry when creating spot fleet request ([#9078](https://github.com/terraform-providers/terraform-provider-aws/issues/9078))
* resource/aws_spot_instance_request: Add final retry when creating spot instance request ([#9078](https://github.com/terraform-providers/terraform-provider-aws/issues/9078))
* resource/aws_ssm_maintenance_window_target: Prevent `InvalidParameter` error on resource creation when optional `name` or `description` were missing ([#9165](https://github.com/terraform-providers/terraform-provider-aws/issues/9165))

## 2.16.0 (June 20, 2019)

FEATURES:

* **New Resource:** `aws_globalaccelerator_endpoint_group` ([#8328](https://github.com/terraform-providers/terraform-provider-aws/issues/8328))
* **New Resource:** `aws_ebs_default_kms_key` ([#8771](https://github.com/terraform-providers/terraform-provider-aws/issues/8771))
* **New Resource:** `aws_ebs_encryption_by_default` ([#8771](https://github.com/terraform-providers/terraform-provider-aws/issues/8771))
* **New Resource:** `aws_ses_identity_policy` ([#5128](https://github.com/terraform-providers/terraform-provider-aws/issues/5128))

ENHANCEMENTS:

* data-source/aws_vpc_endpoint: Add `owner_id` and `tags` attributes ([#8674](https://github.com/terraform-providers/terraform-provider-aws/issues/8674))
* data-source/aws_vpc_endpoint: Add `requester_managed` attribute ([#8396](https://github.com/terraform-providers/terraform-provider-aws/issues/8396))
* data-source/aws_vpc_endpoint_service: Add `manages_vpc_endpoints` attribute ([#8396](https://github.com/terraform-providers/terraform-provider-aws/issues/8396))
* data-source/aws_vpc_endpoint_service: Add `service_id` and `tags` attributes ([#8674](https://github.com/terraform-providers/terraform-provider-aws/issues/8674))
* provider: Support for chaining assume IAM role from AWS shared configuration files ([#8987](https://github.com/terraform-providers/terraform-provider-aws/issues/8987))
* resource/aws_backup_vault: Support resource import ([#9041](https://github.com/terraform-providers/terraform-provider-aws/issues/9041))
* resource/aws_codepipeline: Add `tags` argument ([#8993](https://github.com/terraform-providers/terraform-provider-aws/issues/8993))
* resource/aws_codepipeline_webhook: Add `tags` argument ([#8993](https://github.com/terraform-providers/terraform-provider-aws/issues/8993))
* resource/aws_ecs_task_definition: Add `proxy_configuration` configuration block (support AppMesh proxying) ([#8780](https://github.com/terraform-providers/terraform-provider-aws/issues/8780))
* resource/aws_instance: Prevent panic when `credit_specification` configuration block is missing arguments ([#9003](https://github.com/terraform-providers/terraform-provider-aws/issues/9003))
* resource/aws_organizations_organization: Add `non_master_accounts` attribute ([#8926](https://github.com/terraform-providers/terraform-provider-aws/issues/8926))
* resource/aws_secretsmanager_secret: Tag on create (support tag limiting IAM policies) ([#9023](https://github.com/terraform-providers/terraform-provider-aws/issues/9023))
* resource/aws_vpc_endpoint: Add `owner_id` attribute ([#8674](https://github.com/terraform-providers/terraform-provider-aws/issues/8674))
* resource/aws_vpc_endpoint: Add `requester_managed` attribute ([#8396](https://github.com/terraform-providers/terraform-provider-aws/issues/8396))
* resource/aws_vpc_endpoint: Add `tags` argument ([#8674](https://github.com/terraform-providers/terraform-provider-aws/issues/8674))
* resource/aws_vpc_endpoint_service: Add `manages_vpc_endpoints` attribute ([#8396](https://github.com/terraform-providers/terraform-provider-aws/issues/8396))
* resource/aws_vpc_endpoint_service: Add `tags` argument ([#8674](https://github.com/terraform-providers/terraform-provider-aws/issues/8674))

BUG FIXES:

* provider: Fix AWS shared configuration file credential source not assuming a role with environment and ECS credentials ([#8987](https://github.com/terraform-providers/terraform-provider-aws/issues/8987))
* provider: Properly configure Route 53 service client in AWS GovCloud (US) ([#9010](https://github.com/terraform-providers/terraform-provider-aws/issues/9010))
* provider: Properly configure Route 53 service client in AWS China ([#9060](https://github.com/terraform-providers/terraform-provider-aws/issues/9060))
* resource/aws_api_gateway_resource: Removes an extraneous retry when deleting API gateway resource ([#9054](https://github.com/terraform-providers/terraform-provider-aws/issues/9054))
* resource/aws_appautoscaling_policy: Retries after timeouts in creating and reading policies ([#9039](https://github.com/terraform-providers/terraform-provider-aws/issues/9039))
* resource/aws_appautoscaling_scheduled_action: Retry after timeout putting scheduled actions ([#9039](https://github.com/terraform-providers/terraform-provider-aws/issues/9039))
* resource/aws_cloudwatch_event_permission: Prevent not found error when deleted outside Terraform ([#9044](https://github.com/terraform-providers/terraform-provider-aws/issues/9044))
* resource/aws_dx_gateway: Fix resource import with associations ([#8970](https://github.com/terraform-providers/terraform-provider-aws/issues/8970))
* resource/aws_elasticache_parameter_group: Final retry deleting parameter group ([#9013](https://github.com/terraform-providers/terraform-provider-aws/issues/9013))
* resource/aws_elasticache_replication_group: Final retry deleting replication group ([#9013](https://github.com/terraform-providers/terraform-provider-aws/issues/9013))
* resource/aws_elasticache_subnet_group: Final retry deleting subnet group ([#9013](https://github.com/terraform-providers/terraform-provider-aws/issues/9013))
* resource/aws_emr_cluster: Final retry after timeout error when deleting EMR cluster ([#9053](https://github.com/terraform-providers/terraform-provider-aws/issues/9053))
* resource/aws_kinesis_firehose_delivery_stream: Add final retries when creating and updating firehose delivery streams ([#9017](https://github.com/terraform-providers/terraform-provider-aws/issues/9017))
* resource/aws_neptune_cluster: Final retries when creating, updating, and deleting Neptune clusters ([#9036](https://github.com/terraform-providers/terraform-provider-aws/issues/9036))
* resource/aws_neptune_cluster_instance: Final retries creating and updating cluster instances ([#9036](https://github.com/terraform-providers/terraform-provider-aws/issues/9036))
* resource/aws_neptune_parameter_group: Final retries updating and deleting parameter groups ([#9036](https://github.com/terraform-providers/terraform-provider-aws/issues/9036))
* resource/aws_opsworks_permission: Improves error handing when setting opsworks permissions ([#9055](https://github.com/terraform-providers/terraform-provider-aws/issues/9055))
* resource/aws_rds_cluster: Final retries after timeout creating and updating cluster ([#8994](https://github.com/terraform-providers/terraform-provider-aws/issues/8994))
* resource/aws_rds_cluster_instance: Final retry after timeout creating cluster instance ([#8994](https://github.com/terraform-providers/terraform-provider-aws/issues/8994))
* resource/aws_rds_global_cluster: Final retry after timeout deleting global cluster ([#8994](https://github.com/terraform-providers/terraform-provider-aws/issues/8994))
* resource/aws_ses_receipt_rule_set: Prevent missing Terraform state for newly created resources ([#9045](https://github.com/terraform-providers/terraform-provider-aws/issues/9045))
* resource/aws_ssm_document: Final retries when creating and deleting SSM documents ([#8992](https://github.com/terraform-providers/terraform-provider-aws/issues/8992))
* resource/aws_ssm_resource_data_sync: Final retry when creating SSM resource data sync ([#8992](https://github.com/terraform-providers/terraform-provider-aws/issues/8992))


## 2.15.0 (June 13, 2019)

FEATURES:

* **New Data Source:** `aws_customer_gateway` ([#8977](https://github.com/terraform-providers/terraform-provider-aws/issues/8977))

ENHANCEMENTS:

* resource/aws_cognito_user_pool: Add `email_sending_account` attribute to the email configuration block ([#8626](https://github.com/terraform-providers/terraform-provider-aws/issues/8626))
* resource/aws_redshift_cluster: Add `arn` attribute ([#8894](https://github.com/terraform-providers/terraform-provider-aws/issues/8894))
* resource/aws_redshift_event_subscription: Add `arn` attribute and support `tags` updates ([#8894](https://github.com/terraform-providers/terraform-provider-aws/issues/8894))
* resource/aws_redshift_parameter_group: Add `arn` attribute and `tags` argument ([#8894](https://github.com/terraform-providers/terraform-provider-aws/issues/8894))
* resource/aws_redshift_snapshot_copy_grant: Add `arn` attribute and support `tags` updates ([#8894](https://github.com/terraform-providers/terraform-provider-aws/issues/8894))
* resource/aws_redshift_subnet_group: Add `arn` attribute ([#8894](https://github.com/terraform-providers/terraform-provider-aws/issues/8894))
* resource/aws_ses_identity_notification_topic: Add `include_original_headers` argument ([#7293](https://github.com/terraform-providers/terraform-provider-aws/issues/7293))

BUG FIXES:

* resource/aws_api_gateway_resource: Final retry for deleting api gateway resource ([#8893](https://github.com/terraform-providers/terraform-provider-aws/issues/8893))
* resource/aws_appautoscaling_target: Final retry for registering autoscaling target ([#8893](https://github.com/terraform-providers/terraform-provider-aws/issues/8893))
* resource/aws_default_vpc_dhcp_options: Add pagination to get the default DHCP options correctly ([#8907](https://github.com/terraform-providers/terraform-provider-aws/issues/8907))
* resource/aws_docdb_cluster: Retries after timeout errors for docdb cluster operations ([#8986](https://github.com/terraform-providers/terraform-provider-aws/issues/8986))
* resource/aws_dx_connection_association: Final retry for deleting dx connection association ([#8893](https://github.com/terraform-providers/terraform-provider-aws/issues/8893))
* resource/aws_dynamodb_table_item: add a nil check when building the table item ID ([#8900](https://github.com/terraform-providers/terraform-provider-aws/issues/8900))
* resource/aws_eks_cluster: Increase default creation timeout to 30 minutes ([#8909](https://github.com/terraform-providers/terraform-provider-aws/issues/8909))
* resource/aws_elasticache_cluster: Final retry when deleting elasticache cluster ([#8893](https://github.com/terraform-providers/terraform-provider-aws/issues/8893))
* resource/aws_elasticache_replication_group: Implement passthrough state migration for upstream `missing MigrateState function` error in Terraform 0.12 ([#8887](https://github.com/terraform-providers/terraform-provider-aws/issues/8887))
* resource/aws_elasticache_security_group: Final retry for deleting elasticache security group ([#8981](https://github.com/terraform-providers/terraform-provider-aws/issues/8981))
* resource/aws_iam_server_certificate: Final retry for deleting IAM server cert ([#8893](https://github.com/terraform-providers/terraform-provider-aws/issues/8893))
* resource/aws_iam_service_linked_role: Automatically suppress Application Autoscaling `custom_suffix` differences ([#8931](https://github.com/terraform-providers/terraform-provider-aws/issues/8931))
* resource/aws_kinesis_analytics_application: Final retries for kinesis applications ([#8984](https://github.com/terraform-providers/terraform-provider-aws/issues/8984))
* resource/aws_sns_topic_subscription: Final retry for SNS topic subscription ([#8893](https://github.com/terraform-providers/terraform-provider-aws/issues/8893))
* resource/aws_ssm_activation: Final retry for creating SSM activation ([#8893](https://github.com/terraform-providers/terraform-provider-aws/issues/8893))
* resource/aws_vpc_dhcp_options: Add final retry to deleting DHCP options ([#8907](https://github.com/terraform-providers/terraform-provider-aws/issues/8907))

## 2.14.0 (June 06, 2019)

FEATURES:

* **New Data Source:** `aws_ec2_transit_gateway_dx_gateway_attachment` ([#8678](https://github.com/terraform-providers/terraform-provider-aws/issues/8678))

ENHANCEMENTS:

* data-source/aws_msk_cluster: Add `bootstrap_brokers_tls` attribute ([#8850](https://github.com/terraform-providers/terraform-provider-aws/issues/8850))
* resource/aws_codebuild_webhook: Add `filter_groups` configuration blocks ([#8110](https://github.com/terraform-providers/terraform-provider-aws/issues/8110))
* resource/aws_msk_cluster: Add `client_authentication`, `configuration_info`, and `encryption_in_transit` configuration blocks ([#8850](https://github.com/terraform-providers/terraform-provider-aws/issues/8850))
* resource/aws_msk_cluster: Add `bootstrap_brokers_tls` and `current_version` attributes ([#8850](https://github.com/terraform-providers/terraform-provider-aws/issues/8850))
* resource/aws_msk_cluster: Support `broker_node_group_into` configuration block `ebs_volume_size` argument updates ([#8850](https://github.com/terraform-providers/terraform-provider-aws/issues/8850))
* resource/aws_msk_cluster: Support tagging on creation ([#8850](https://github.com/terraform-providers/terraform-provider-aws/issues/8850))
* resource/aws_subnet: Use customizable timeouts for pending creation and waiting for `DependencyViolation` errors on deletion ([#6322](https://github.com/terraform-providers/terraform-provider-aws/issues/6322))

BUG FIXES:

* resource/aws_acmpca_certificate_authority: Add retry after timeout when creating CA ([#8856](https://github.com/terraform-providers/terraform-provider-aws/issues/8856))
* resource/aws_launch_template: Add a nil check for `spot_options` to avoiding panicking if options are empty ([#8844](https://github.com/terraform-providers/terraform-provider-aws/issues/8844))
* resource/aws_s3_bucket_metric: Add a nil check for `filter` to avoid panicking if empty ([#8852](https://github.com/terraform-providers/terraform-provider-aws/issues/8852))
* resource/aws_subnet: Bump default timeout for deletion from 10 to 20 minutes to better handle ELBv2 ENI deletions ([#6322](https://github.com/terraform-providers/terraform-provider-aws/issues/6322))

## 2.13.0 (May 31, 2019)

FEATURES:

* **New Resource:** `aws_ec2_transit_gateway_vpc_attachment_accepter` ([#8679](https://github.com/terraform-providers/terraform-provider-aws/issues/8679))

ENHANCEMENTS:

* resource/aws_iot_role_alias: Add `arn` attribute ([#8812](https://github.com/terraform-providers/terraform-provider-aws/issues/8812))

BUG FIXES:

* data-source/aws_rds_cluster: Add missing `hosted_zone_id` attribute ([#8799](https://github.com/terraform-providers/terraform-provider-aws/issues/8799))
* resource/aws_dms_endpoint: Fix casing for `mongodb_settings` configuration block `auth_type`, `auth_mechanism`, and `nesting_level` argument defaults ([#8008](https://github.com/terraform-providers/terraform-provider-aws/issues/8008)] / [[#8795](https://github.com/terraform-providers/terraform-provider-aws/issues/8795))

## 2.12.0 (May 24, 2019)

NOTES:

* resource/aws_dx_gateway_association: The `vpn_gateway_id` attribute is being deprecated in favor of the new `associated_gateway_id` attribute to support transit gateway associations ([#8528](https://github.com/terraform-providers/terraform-provider-aws/issues/8528))
* resource/aws_dx_gateway_association_proposal: The `vpn_gateway_id` attribute is being deprecated in favor of the new `associated_gateway_id` attribute to support transit gateway associations ([#8528](https://github.com/terraform-providers/terraform-provider-aws/issues/8528))

FEATURES:

* **New Data Source:** `aws_msk_cluster` ([#8743](https://github.com/terraform-providers/terraform-provider-aws/issues/8743))
* **New Resource:** `aws_msk_cluster` ([#8635](https://github.com/terraform-providers/terraform-provider-aws/issues/8635))
* **New Resource:** `aws_msk_configuration` ([#8740](https://github.com/terraform-providers/terraform-provider-aws/issues/8740))

ENHANCEMENTS:

* resource/aws_codebuild_project: Add `cache` configuration block `modes` argument and add `type` argument validation of `local` (support local cache) ([#8215](https://github.com/terraform-providers/terraform-provider-aws/issues/8215))
* resource/aws_db_instance: Add `performance_insights_enabled`, `performance_insights_kms_key_id`, and `performance_insights_retention_period` arguments ([#6453](https://github.com/terraform-providers/terraform-provider-aws/issues/6453))
* resource/aws_dx_gateway_association: New attributes `associated_gateway_owner_account_id` and `proposal_id` added to support the acceptance of a Direct Connect gateway association proposal and create a cross-account Direct Connect gateway association. New exported attributes `associated_gateway_type` and `dx_gateway_owner_account_id` ([#8528](https://github.com/terraform-providers/terraform-provider-aws/issues/8528))
* resource/aws_dx_gateway_association_proposal: New attribute `associated_gateway_id` replaces deprecated `vpn_gateway_id` attribute to support transit gateway associations. New exported attributes `associated_gateway_owner_account_id` and `associated_gateway_type` ([#8528](https://github.com/terraform-providers/terraform-provider-aws/issues/8528))
* resource/aws_ec2_transit_gateway: Handle deletion of transit gateways with DirectConnect Attachments ([#8752](https://github.com/terraform-providers/terraform-provider-aws/issues/8752))
* resource/aws_ec2_transit_gateway_route: Add retry to read method after timeout ([#8726](https://github.com/terraform-providers/terraform-provider-aws/issues/8726))
* resource/aws_kinesis_stream: Add `enforce_consumer_deletion` argument ([#8682](https://github.com/terraform-providers/terraform-provider-aws/issues/8682))
* resource/aws_ssm_maintenance_window_target: Add support for name and description for maintenance window targets ([#8671](https://github.com/terraform-providers/terraform-provider-aws/issues/8671))

BUG FIXES:

* resource/aws_iam_group: Prevent state removal during name attribute update ([#8707](https://github.com/terraform-providers/terraform-provider-aws/issues/8707))

## 2.11.0 (May 17, 2019)

NOTES:

* resource/aws_emr_cluster: The `instance_group` configuration block, `master_instance_type` argument, `core_instance_count` argument, and `core_instance_type` argument have been deprecated in favor of new `master_instance_group` and `core_instance_group` configuration blocks. The older, conflicting configurations were problematic in update scenarios. Task instance groups can be managed with the `aws_emr_instance_group` resource. Upgrade instructions can be found in the new Version 3 Upgrade Guide. ([#8459](https://github.com/terraform-providers/terraform-provider-aws/issues/8459))
* resrouce/aws_emr_instance_group: The addition of `autoscaling_policy` and `bid_price` arguments allow for the migration of task instance groups from the deprecated `instance_group` configuration block in the `aws_emr_cluster` resource. Import instructions for `aws_emr_instance_group` can be found in the resource documentation. ([#8078](https://github.com/terraform-providers/terraform-provider-aws/issues/8078))

FEATURES:

* **New Data Source:** `aws_ecr_image` ([#8403](https://github.com/terraform-providers/terraform-provider-aws/issues/8403))
* **New Data Source:** `aws_ram_resource_share` ([#8491](https://github.com/terraform-providers/terraform-provider-aws/issues/8491))
* **New Guide:** Version 3 Upgrade Guide ([#8459](https://github.com/terraform-providers/terraform-provider-aws/issues/8459))
* **New Resource:** `aws_ses_email_identity` ([#6575](https://github.com/terraform-providers/terraform-provider-aws/issues/6575))
* **New Resource:** `aws_shield_protection` ([#7721](https://github.com/terraform-providers/terraform-provider-aws/issues/7721))

ENHANCEMENTS:

* resource/aws_autoscaling_schedule: Support resource import ([#8300](https://github.com/terraform-providers/terraform-provider-aws/issues/8300))
* resource/aws_backup_selection: Support resource import ([#8546](https://github.com/terraform-providers/terraform-provider-aws/issues/8546))
* resource/aws_dynamodb_table: Support tagging on creation (where available) ([#8469](https://github.com/terraform-providers/terraform-provider-aws/issues/8469))
* resource/aws_elastic_beanstalk_application: Add `tags` argument and `arn` attribute ([#8614](https://github.com/terraform-providers/terraform-provider-aws/issues/8614))
* resource/aws_elastic_beanstalk_application_version: Add `tags` argument and `arn` attribute ([#8614](https://github.com/terraform-providers/terraform-provider-aws/issues/8614))
* resource/aws_emr_cluster: Add `master_instance_group` and `core_instance_group` configuration blocks (deprecates other instance group configuration methods) ([#8459](https://github.com/terraform-providers/terraform-provider-aws/issues/8459))
* resource/aws_emr_instance_group: Add support for `autoscaling_policy`, `bid_price`, and resource import ([#8078](https://github.com/terraform-providers/terraform-provider-aws/issues/8078))
* resource/aws_kinesis_analytics_application: Add `tags` argument ([#8643](https://github.com/terraform-providers/terraform-provider-aws/issues/8643))
* resource/aws_lambda_function: Support `nodejs10.x` in `runtime` validation ([#8622](https://github.com/terraform-providers/terraform-provider-aws/issues/8622))
* resource/aws_organizations_account: Add parent_id argument (support moving accounts) ([#8583](https://github.com/terraform-providers/terraform-provider-aws/issues/8583))
* resource/aws_sfn_activity: Support tagging on creation ([#8395](https://github.com/terraform-providers/terraform-provider-aws/issues/8395))
* resource/aws_sfn_state_machine: Support tagging on creation ([#8395](https://github.com/terraform-providers/terraform-provider-aws/issues/8395))
* resource/aws_sns_topic: Add `tags` argument ([#8468](https://github.com/terraform-providers/terraform-provider-aws/issues/8468))

BUG FIXES:

* resource/aws_backup_selection: Properly trigger resource recreation with `selection_tag` updates ([#8546](https://github.com/terraform-providers/terraform-provider-aws/issues/8546))
* resource/aws_cloudwatch_event_rule: Ignore `UnknownOperationException` error on reading tags (fixes ap-east-1 support) ([#8659](https://github.com/terraform-providers/terraform-provider-aws/issues/8659))
* resource/aws_ssm_parameter: Remove `Tier` from `PutParameter` if unsupported (fixes AWS China support) ([#8664](https://github.com/terraform-providers/terraform-provider-aws/issues/8664))
* resource/aws_vpn_gateway: Handle `attaching` and `detaching` attachment status ([#8576](https://github.com/terraform-providers/terraform-provider-aws/issues/8576))
* resource/aws_vpn_gateway_attachment: Handle `attaching` and `detaching` attachment status ([#8576](https://github.com/terraform-providers/terraform-provider-aws/issues/8576))

## 2.10.0 (May 10, 2019)

FEATURES:

* **New Data Source:** `aws_lambda_layer_version` ([#8577](https://github.com/terraform-providers/terraform-provider-aws/issues/8577))
* **New Resource:** `aws_organizations_organizational_unit` ([#4207](https://github.com/terraform-providers/terraform-provider-aws/issues/4207))
* **New Resource:** `aws_xray_sampling_rule` ([#8535](https://github.com/terraform-providers/terraform-provider-aws/issues/8535))

ENHANCEMENTS:

* data-source/aws_rds_cluster: Add `resource_id` attribute ([#8317](https://github.com/terraform-providers/terraform-provider-aws/issues/8317))
* resource/aws_appsync_graphql_api: Add `tags` argument ([#8567](https://github.com/terraform-providers/terraform-provider-aws/issues/8567))
* resource/aws_cloudfront_distribution: Validate `*_cache_behavior` `forwarded_values` `cookies` configuration block `forward` argument ([#8563](https://github.com/terraform-providers/terraform-provider-aws/issues/8563))
* resource/aws_glue_job: Add `pythonshell` job support by adding the `max_capacity` argument and deprecating the `allocated_capacity` argument ([#7340](https://github.com/terraform-providers/terraform-provider-aws/issues/7340))
* resource/aws_lambda_alias: Support resource import ([#8513](https://github.com/terraform-providers/terraform-provider-aws/issues/8513))
* resource/aws_organizations_organization: Add `roots` attribute ([#8399](https://github.com/terraform-providers/terraform-provider-aws/issues/8399))
* resource/aws_organizations_organization: Add `accounts` attribute ([#8581](https://github.com/terraform-providers/terraform-provider-aws/issues/8581))
* resource/aws_organizations_organization: Add `enabled_policy_types` argument ([#8588](https://github.com/terraform-providers/terraform-provider-aws/issues/8588))
* resource/aws_rds_cluster: Add `copy_tags_to_snapshot` argument ([#8544](https://github.com/terraform-providers/terraform-provider-aws/issues/8544))
* resource/aws_ssm_parameter: Add `tier` argument (support `Advanced` parameters) ([#8525](https://github.com/terraform-providers/terraform-provider-aws/issues/8525))

## 2.9.0 (May 06, 2019)

FEATURES:

* **New Resource:** aws_db_instance_role_association ([#8466](https://github.com/terraform-providers/terraform-provider-aws/issues/8466))

ENHANCEMENTS:

* data-source/aws_availability_zones: Add blacklisted_names and blacklisted_zone_ids arguments ([#8463](https://github.com/terraform-providers/terraform-provider-aws/issues/8463))
* resource/aws_elb_attachment: Retry ELB attachment on `InvalidTarget` error ([#8483](https://github.com/terraform-providers/terraform-provider-aws/issues/8483))
* resource/aws_sfn_state_machine: Bypass `UnknownOperationException` error for `ListTagsForResource` API call (additional LocalStack support) ([#8467](https://github.com/terraform-providers/terraform-provider-aws/issues/8467))
* resource/aws_ssm_activation: Add `tags` argument ([#8426](https://github.com/terraform-providers/terraform-provider-aws/issues/8426))
* resource/aws_ssm_document: Add `tags` argument ([#8426](https://github.com/terraform-providers/terraform-provider-aws/issues/8426))
* resource/aws_ssm_maintenance_window: Add `tags` argument ([#8426](https://github.com/terraform-providers/terraform-provider-aws/issues/8426))
* resource/aws_ssm_patch_baseline: Add `tags` argument ([#8426](https://github.com/terraform-providers/terraform-provider-aws/issues/8426))

## 2.8.0 (April 26, 2019)

NOTES:

* provider: Region validation now automatically supports the new `ap-east-1` Asia Pacific (Hong Kong) region. For AWS operations to work in the new region, the region must be explicitly enabled as outlined in the [announcement blog post](https://aws.amazon.com/blogs/aws/now-open-aws-asia-pacific-hong-kong-region/). When the region is not enabled, the Terraform AWS Provider will return errors during credential validation (e.g. `provider.aws: error validating provider credentials: error calling sts:GetCallerIdentity: InvalidClientTokenId: The security token included in the request is invalid`) or AWS operations will throw their own errors (e.g. `data.aws_availability_zones.current: Error fetching Availability Zones: AuthFailure: AWS was not able to validate the provided access credentials`).

FEATURES:

* **New Resource:** `aws_dx_gateway_association_proposal` ([#8320](https://github.com/terraform-providers/terraform-provider-aws/issues/8320))

ENHANCEMENTS:

* data-source/aws_cloudtrail_service_account: Support new `ap-east-1` region ([#8437](https://github.com/terraform-providers/terraform-provider-aws/issues/8437))
* data-source/aws_dx_gateway: Add `owner_account_id` attribute ([#8320](https://github.com/terraform-providers/terraform-provider-aws/issues/8320))
* data-source/aws_eks_cluster: Add `enabled_cluster_log_types` attribute ([#8402](https://github.com/terraform-providers/terraform-provider-aws/issues/8402))
* data-source/aws_elb_hosted_zone_id: Support new `ap-east-1` region ([#8437](https://github.com/terraform-providers/terraform-provider-aws/issues/8437))
* data-source/aws_elb_service_account: Support new `ap-east-1` region ([#8437](https://github.com/terraform-providers/terraform-provider-aws/issues/8437))
* data-source/aws_redshift_service_account: Support new `ap-east-1` region ([#8437](https://github.com/terraform-providers/terraform-provider-aws/issues/8437))
* data-source/aws_s3_bucket: Support new `ap-east-1` region in `hosted_zone_id` attribute ([#8437](https://github.com/terraform-providers/terraform-provider-aws/issues/8437))
* provider: Support automatic region validation for `ap-east-1` ([#8440](https://github.com/terraform-providers/terraform-provider-aws/issues/8440))
* resource/aws_dx_gateway: Add `owner_account_id` attribute ([#8320](https://github.com/terraform-providers/terraform-provider-aws/issues/8320))
* resource/aws_dx_gateway_association: Support resource import ([#8222](https://github.com/terraform-providers/terraform-provider-aws/issues/8222))
* resource/aws_dx_gateway_association: Add `allowed_prefixes` argument ([#8222](https://github.com/terraform-providers/terraform-provider-aws/issues/8222))
* resource/aws_lb: Support Network Load Balancer (NLB) access logs ([#8282](https://github.com/terraform-providers/terraform-provider-aws/issues/8282))
* resource/aws_s3_bucket: Support new `ap-east-1` region in `hosted_zone_id` attribute ([#8437](https://github.com/terraform-providers/terraform-provider-aws/issues/8437))
* resource/aws_transfer_user: Support `user_name` containing uppercase letters, hyphens, and underscores ([#8304](https://github.com/terraform-providers/terraform-provider-aws/issues/8304))

BUG FIXES:

* resource/aws_eks_cluster: Ignore ordering and properly handle removals with `enabled_cluster_log_types` argument ([#8402](https://github.com/terraform-providers/terraform-provider-aws/issues/8402))
* resource/aws_emr_cluster: Increase deletion timeout from 10 to 20 minutes to match AWS documentation ([#8428](https://github.com/terraform-providers/terraform-provider-aws/issues/8428))
* resource/aws_lb: Prevent difference when `subnet_mapping` configuration block `allocation_id` argument was omitted ([#8282](https://github.com/terraform-providers/terraform-provider-aws/issues/8282))
* resource/aws_lb: Properly disable access logs with `access_logs` configuration block `enabled` argument set to `false` ([#8282](https://github.com/terraform-providers/terraform-provider-aws/issues/8282))
* resource/aws_network_interface: Refresh private_ips_count into Terraform state and allow for updates from 0 to greater than 0 ([#8353](https://github.com/terraform-providers/terraform-provider-aws/issues/8353))
* resource/aws_vpc: Set ipv6_association_id and ipv6_cidr_block attributes as updated for assign_generated_ipv6_cidr_block updates ([#6721](https://github.com/terraform-providers/terraform-provider-aws/issues/6721))

## 2.7.0 (April 18, 2019)

NOTES:

* provider: This release includes only a Terraform SDK upgrade with compatibility for Terraform v0.12. The provider remains backwards compatible with Terraform v0.11 and this update should have no significant changes in behavior for the provider. Please report any unexpected behavior in new GitHub issues (Terraform core: https://github.com/hashicorp/terraform/issues or Terraform AWS Provider: https://github.com/terraform-providers/terraform-provider-aws/issues) ([#8366](https://github.com/terraform-providers/terraform-provider-aws/issues/8366))

## 2.6.0 (April 10, 2019)

NOTES:

* resource/aws_route53_record: Remove deprecation from `allow_overwrite` argument as there are some use cases where it is helpful. We discourage its usage in most environments (in preference of using `terraform import`) as it can easily cause conflicting management of the same Route53 Record. ([#8274](https://github.com/terraform-providers/terraform-provider-aws/issues/8274))

FEATURES:

* **New Resource:** `aws_worklink_website_certificate_authority_association` ([#7459](https://github.com/terraform-providers/terraform-provider-aws/issues/7459))

ENHANCEMENTS:

* resource/aws_appmesh_mesh: Add `spec` configuration block (support egress filter rules) ([#8119](https://github.com/terraform-providers/terraform-provider-aws/issues/8119))
* resource/aws_appmesh_route: Add `spec` configuration block `tcp_route` configuration block (support TCP routing) ([#8119](https://github.com/terraform-providers/terraform-provider-aws/issues/8119))
* resource/aws_appmesh_virtual_node: Add `spec` configuration block `logging` configuration block (support access logging) ([#8119](https://github.com/terraform-providers/terraform-provider-aws/issues/8119))
* resource/aws_eks_cluster: Add `enabled_cluster_log_types` argument (support EKS control plane logging) ([#8216](https://github.com/terraform-providers/terraform-provider-aws/issues/8216))
* resource/aws_iam_user_group_membership: Support resource import ([#6976](https://github.com/terraform-providers/terraform-provider-aws/issues/6976))
* resource/aws_launch_template: Add `elastic_inference_accelerator` configuration block ([#8247](https://github.com/terraform-providers/terraform-provider-aws/issues/8247))
* resource/aws_redshift_cluster: Add configurable timeouts ([#8241](https://github.com/terraform-providers/terraform-provider-aws/issues/8241))
* resource/aws_transfer_server: Add `endpoint_details` configuration block and `endpoint_type` argument (support Private Link) ([#8121](https://github.com/terraform-providers/terraform-provider-aws/issues/8121))
* resource/aws_wafregional_web_acl_association: Support additional `resource_arn` types (e.g. API Gateway) ([#7205](https://github.com/terraform-providers/terraform-provider-aws/issues/7205))

BUG FIXES:

* data-source/aws_lb_target_group: Add missing schema attributes ([#8213](https://github.com/terraform-providers/terraform-provider-aws/issues/8213))
* resource/aws_appautoscaling_policy: Retry creation on `ObjectNotFound` errors for eventual consistency ([#8273](https://github.com/terraform-providers/terraform-provider-aws/issues/8273))
* resource/aws_backup_plan: Prevent the sending of empty lifecycle attributes ([#8236](https://github.com/terraform-providers/terraform-provider-aws/issues/8236))
* resource/aws_glue_catalog_table: Properly trigger resource recreation when deleted outside Terraform ([#8174](https://github.com/terraform-providers/terraform-provider-aws/issues/8174))
* resource/aws_secretsmanager_secret: Handle additional scheduled for deletion error message on immediate secret recreation ([#8219](https://github.com/terraform-providers/terraform-provider-aws/issues/8219))
* provider: Prevent panic when setting `endpoints` configuration ([#8226](https://github.com/terraform-providers/terraform-provider-aws/issues/8226))

## 2.5.0 (April 05, 2019)

FEATURES:

* **New Guide:** [`Custom Service Endpoints`](https://www.terraform.io/docs/providers/aws/guides/custom-service-endpoints.html) ([#8092](https://github.com/terraform-providers/terraform-provider-aws/issues/8092))
* **New Resource:** `aws_backup_selection` ([#7382](https://github.com/terraform-providers/terraform-provider-aws/issues/7382))
* **New Resource:** `aws_sagemaker_endpoint` ([#2479](https://github.com/terraform-providers/terraform-provider-aws/issues/2479))
* **New Resource:** `aws_sagemaker_notebook_instance_lifecycle_configuration` ([#7585](https://github.com/terraform-providers/terraform-provider-aws/issues/7585))

ENHANCEMENTS:

* provider: Support customization of all service endpoints ([#8096](https://github.com/terraform-providers/terraform-provider-aws/issues/8096))
* resource/aws_acmpca_certificate_authority: Add `permanent_deletion_time_in_days` argument ([#7366](https://github.com/terraform-providers/terraform-provider-aws/issues/7366))
* resource/aws_budgets_budget: Add `notification` configuration block (support notifications) ([#4523](https://github.com/terraform-providers/terraform-provider-aws/issues/4523))
* resource/aws_cloudfront_distribution: Add `wait_for_deployment` argument ([#8116](https://github.com/terraform-providers/terraform-provider-aws/issues/8116))
* resource/aws_cloudwatch_log_subscription_filter: Support resource import ([#8147](https://github.com/terraform-providers/terraform-provider-aws/issues/8147))
* resource/aws_cloudwatch_metric_alarm: Add `tags` argument ([#8168](https://github.com/terraform-providers/terraform-provider-aws/issues/8168))
* resource/aws_ecr_repository: Tag on creation (support tag limiting IAM policies) ([#8198](https://github.com/terraform-providers/terraform-provider-aws/issues/8198))
* resource/aws_lb_target_group: Add `enabled` argument to target group health checks ([#7570](https://github.com/terraform-providers/terraform-provider-aws/issues/7570))
* resource/aws_sagemaker_notebook_instance: Add `lifecycle_config_name` argument ([#7586](https://github.com/terraform-providers/terraform-provider-aws/issues/7586))
* service/ec2: Automatically retry `CreateVpnConnection` and `CreateVpnGateway` requests for concurrency errors ([#8161](https://github.com/terraform-providers/terraform-provider-aws/issues/8161))

BUG FIXES:

* resource/aws_cloudfront_distribution: Ignore attribute ordering of cache behavior forwarded values `headers` and cookies `whitelisted_names` arguments ([#8150](https://github.com/terraform-providers/terraform-provider-aws/issues/8150))

## 2.4.0 (March 29, 2019)

NOTES:

* service/ec2: Due to an upcoming update to the EC2 service, both the `aws_instance` data source and resource will no longer make the EC2 API call `DescribeInstanceCreditSpecifications` unless they are in the T2 or T3 instance families. Previously, the EC2 service would allow this API call for instance families that did not support credit specifications, however the upcoming update will return an error and prevent Terraform runs from completing.

FEATURES:

* **New Data Source:** `aws_ec2_transit_gateway_vpn_attachment` ([#8071](https://github.com/terraform-providers/terraform-provider-aws/issues/8071))
* **New Resource:** `aws_appsync_resolver` ([#6451](https://github.com/terraform-providers/terraform-provider-aws/issues/6451))
* **New Resource:** `aws_kms_ciphertext` ([#6993](https://github.com/terraform-providers/terraform-provider-aws/issues/6993))
* **New Resource:** `aws_kms_external_key` ([#8066](https://github.com/terraform-providers/terraform-provider-aws/issues/8066))
* **New Resource:** `aws_sagemaker_endpoint_configuration` ([#2477](https://github.com/terraform-providers/terraform-provider-aws/issues/2477))

ENHANCEMENTS:

* data-source/aws_instance: Only call `DescribeInstanceCreditSpecifications` for T2 and T3 Instance Families ([#8107](https://github.com/terraform-providers/terraform-provider-aws/issues/8107))
* data-source/aws_kms_ciphertext: Hide `plaintext` in logs and user interface ([#6100](https://github.com/terraform-providers/terraform-provider-aws/issues/6100))
* resource/aws_appsync_graphql_api: Add `schema` argument ([#4840](https://github.com/terraform-providers/terraform-provider-aws/issues/4840))
* resource/aws_batch_compute_environment: Add `compute_resources` configuration block `launch_template` configuration block (support EC2 Launch Templates) ([#8026](https://github.com/terraform-providers/terraform-provider-aws/issues/8026))
* resource/aws_cloudwatch_event_rule: Add `tags` argument ([#8076](https://github.com/terraform-providers/terraform-provider-aws/issues/8076))
* resource/aws_instance: Only call `DescribeInstanceCreditSpecifications` for T2 and T3 Instance Families ([#8107](https://github.com/terraform-providers/terraform-provider-aws/issues/8107))
* resource/aws_ram_principal_association: Validate `principal` as AWS Account ID or ARN ([#8048](https://github.com/terraform-providers/terraform-provider-aws/issues/8048))
* resource/aws_s3_bucket: Support `DEEP_ARCHIVE` in storage class validations ([#8109](https://github.com/terraform-providers/terraform-provider-aws/issues/8109))
* resource/aws_s3_bucket_object: Support `DEEP_ARCHIVE` in `storage_class` validation ([#8109](https://github.com/terraform-providers/terraform-provider-aws/issues/8109))
* resource/aws_vpn_connection: Add `transit_gateway_attachment_id` attribute ([#8070](https://github.com/terraform-providers/terraform-provider-aws/issues/8070))

BUG FIXES:

* resource/aws_cloudwatch_metric_alarm: Prevent `ValidationError` when updating `metric_query` alarms ([#8085](https://github.com/terraform-providers/terraform-provider-aws/issues/8085))

## 2.3.0 (March 21, 2019)

BREAKING CHANGES:

* service/appmesh: Changes to support AppMesh General Availability (GA) release. The AppMesh resources were added while the API was under Public Preview and the GA release earlier this month introduced breaking changes which prevented further AWS Go SDK updates. This is a very atypical situation for the Terraform AWS Provider as most AWS API and SDK changes are additive. To prevent this situation in the future we may introduce separate Terraform AWS Provider(s) specifically for Public Preview or Beta APIs. If or when this occurs, it will be separately announced. The maintainers will continue following Terraform Provider compatibility promises outlined on the [HashiCorp Blog](https://www.hashicorp.com/blog/hashicorp-terraform-provider-versioning) and [Extending Terraform documentation](https://www.terraform.io/docs/extend/best-practices/versioning.html) as best as possible except other existing Public Preview resources. ([#7659](https://github.com/terraform-providers/terraform-provider-aws/issues/7659))
* resource/aws_appmesh_virtual_node: Replace `backends` configuration block(s) with `backend` configuration blocks ([#7858](https://github.com/terraform-providers/terraform-provider-aws/issues/7858))
* resource/aws_appmesh_virtual_node: Replace `service_discovery` configuration block `service_name` argument with `service_discovery` configuration block `dns` configuration block ([#7858](https://github.com/terraform-providers/terraform-provider-aws/issues/7858))
* resource/aws_appmesh_virtual_router: Remove `spec` configuration block `service_names` argument ([#7858](https://github.com/terraform-providers/terraform-provider-aws/issues/7858))

FEATURES:

* **New Data Source:** `aws_transfer_server` ([#7977](https://github.com/terraform-providers/terraform-provider-aws/issues/7977))
* **New Resource:** `aws_appmesh_virtual_service` ([#7858](https://github.com/terraform-providers/terraform-provider-aws/issues/7858))
* **New Resource:** `aws_backup_plan` ([#7350](https://github.com/terraform-providers/terraform-provider-aws/issues/7350))
* **New Resource:** `aws_cloudformation_stack_set` ([#8020](https://github.com/terraform-providers/terraform-provider-aws/issues/8020))
* **New Resource:** `aws_cloudformation_stack_set_instance` ([#8020](https://github.com/terraform-providers/terraform-provider-aws/issues/8020))

ENHANCEMENTS:

* data-source/aws_eks_cluster: Add `vpc_config` configuration block `endpoint_private_access` and `endpoint_public_access` attributes ([#8024](https://github.com/terraform-providers/terraform-provider-aws/issues/8024))
* data-source/aws_instance: Add `get_user_data` argument and `user_data_base64` attribute ([#8001](https://github.com/terraform-providers/terraform-provider-aws/issues/8001))
* provider: Support custom endpoint for `ses` ([#7986](https://github.com/terraform-providers/terraform-provider-aws/issues/7986))
* provider: Support custom endpoints for `firehose` and `redshift` ([#8007](https://github.com/terraform-providers/terraform-provider-aws/issues/8007))
* resource/aws_api_gateway_deployment: Allow `stage_name` argument to be optional ([#6459](https://github.com/terraform-providers/terraform-provider-aws/issues/6459))
* resource/aws_appautoscaling_policy: Support resource import ([#8032](https://github.com/terraform-providers/terraform-provider-aws/issues/8032))
* resource/aws_appautoscaling_target: Support resource import ([#8032](https://github.com/terraform-providers/terraform-provider-aws/issues/8032))
* resource/aws_appmesh_route: Support resource import ([#7858](https://github.com/terraform-providers/terraform-provider-aws/issues/7858))
* resource/aws_appmesh_virtual_node: Support resource import ([#7858](https://github.com/terraform-providers/terraform-provider-aws/issues/7858))
* resource/aws_appmesh_virtual_router: Support resource import ([#7858](https://github.com/terraform-providers/terraform-provider-aws/issues/7858))
* resource/aws_appmesh_virtual_router: Add `spec` configuration block `listener` configuration block ([#7858](https://github.com/terraform-providers/terraform-provider-aws/issues/7858))
* resource/aws_cloudfront_distribution: Add `origin_group` configuration block (support Origin Groups and failover) ([#7202](https://github.com/terraform-providers/terraform-provider-aws/issues/7202))
* resource/aws_codebuild_project: Add `project_environment` configuration block `image_pull_credentials_type` argument (support cross-account images) ([#7458](https://github.com/terraform-providers/terraform-provider-aws/issues/7458))
* resource/aws_ecr_repository_policy: Support resource import ([#7974](https://github.com/terraform-providers/terraform-provider-aws/issues/7974))
* resource/aws_eks_cluster: Add `vpc_config` configuration block `endpoint_private_access` and `endpoint_public_access` arguments (support disabling public access) ([#8024](https://github.com/terraform-providers/terraform-provider-aws/issues/8024))
* resource/aws_iam_access_key: Support `status` updates (support disabling/enabling access keys) ([#7961](https://github.com/terraform-providers/terraform-provider-aws/issues/7961))
* resource/aws_kinesis_analytics_application: Support resource import ([#8027](https://github.com/terraform-providers/terraform-provider-aws/issues/8027))
* resource/aws_media_package_channel: Add `tags` argument ([#7984](https://github.com/terraform-providers/terraform-provider-aws/issues/7984))
* resource/aws_route53_zone_association: Support resource import ([#7966](https://github.com/terraform-providers/terraform-provider-aws/issues/7966))
* resource/aws_s3_bucket_inventory: Support plan-time validation of `optional_fields` values `ObjectLockRetainUntilDate`, `ObjectLockMode` and `ObjectLockLegalHoldStatus` ([#7952](https://github.com/terraform-providers/terraform-provider-aws/issues/7952))
* resource/aws_ssm_association: Add `compliance_severity` argument ([#7852](https://github.com/terraform-providers/terraform-provider-aws/issues/7852))
* resource/aws_ssm_association: Add `max_concurrency` and `max_errors` arguments ([#7970](https://github.com/terraform-providers/terraform-provider-aws/issues/7970))

BUG FIXES:

* resource/aws_appautoscaling_policy: Recreate resource for `resource_id` updates ([#7982](https://github.com/terraform-providers/terraform-provider-aws/issues/7982))
* resource/aws_appautoscaling_policy: Ignore `ObjectNotFoundException` on deletion ([#7982](https://github.com/terraform-providers/terraform-provider-aws/issues/7982))
* resource/aws_route53_zone_association: Properly trigger resource recreation on all updates ([#7966](https://github.com/terraform-providers/terraform-provider-aws/issues/7966))

## 2.2.0 (March 15, 2019)

FEATURES:

* **New Resource:** `aws_globalaccelerator_listener` ([#7003](https://github.com/terraform-providers/terraform-provider-aws/issues/7003))
* **New Resource:** `aws_guardduty_invite_accepter` ([#4610](https://github.com/terraform-providers/terraform-provider-aws/issues/4610))
* **New Resource:** `aws_route53_resolver_rule` ([#7799](https://github.com/terraform-providers/terraform-provider-aws/issues/7799))
* **New Resource:** `aws_route53_resolver_rule_association` ([#7799](https://github.com/terraform-providers/terraform-provider-aws/issues/7799))

ENHANCEMENTS:

* data-source/aws_eip: Add `private_dns` and `public_dns` attributes ([#7349](https://github.com/terraform-providers/terraform-provider-aws/issues/7349))
* resource/aws_backup_vault: Support `tags` updates ([#7933](https://github.com/terraform-providers/terraform-provider-aws/issues/7933))
* resource/aws_dx_bgp_peer: Add `aws_device` and `bgp_peer_id` attributes ([#7131](https://github.com/terraform-providers/terraform-provider-aws/issues/7131))
* resource/aws_dx_connection: Add `aws_device` and `has_logical_redundancy` attributes ([#7131](https://github.com/terraform-providers/terraform-provider-aws/issues/7131))
* resource/aws_dx_hosted_private_virtual_interface: Add `aws_device` attribute ([#7131](https://github.com/terraform-providers/terraform-provider-aws/issues/7131))
* resource/aws_dx_hosted_public_virtual_interface: Add `aws_device` attribute ([#7131](https://github.com/terraform-providers/terraform-provider-aws/issues/7131))
* resource/aws_dx_lag: Add `has_logical_redundancy` attribute ([#7131](https://github.com/terraform-providers/terraform-provider-aws/issues/7131))
* resource/aws_dx_private_virtual_interface: Add `aws_device` attribute ([#7131](https://github.com/terraform-providers/terraform-provider-aws/issues/7131))
* resource/aws_dx_public_virtual_interface: Add `aws_device` attribute ([#7131](https://github.com/terraform-providers/terraform-provider-aws/issues/7131))
* resource/aws_eip: Add `private_dns` and `public_dns` attributes ([#7349](https://github.com/terraform-providers/terraform-provider-aws/issues/7349))
* resource/aws_glue_crawler: Add `arn` attribute ([#7948](https://github.com/terraform-providers/terraform-provider-aws/issues/7948))
* resource/aws_ssm_patch_baseline: Support resource import ([#7838](https://github.com/terraform-providers/terraform-provider-aws/issues/7838))

BUG FIXES:

* resource/aws_cloudfront_distribution: Ensure retain_on_delete disables the CloudFront Distribution before exiting ([#7875](https://github.com/terraform-providers/terraform-provider-aws/issues/7875))
* resource/aws_cloudwatch_log_metric_filter: Serialize create, update, and delete operations on the same CloudWatch Log Group to prevent `OperationAbortedException` errors ([#7880](https://github.com/terraform-providers/terraform-provider-aws/issues/7880))
* resource/aws_codebuild_webhook: Only pass BranchFilter configuration if non-empty ([#7841](https://github.com/terraform-providers/terraform-provider-aws/issues/7841))
* resource/aws_ec2_transit_gateway_vpc_attachment: Prevent errors with Resource Access Manager shared EC2 Transit Gateways ([#7513](https://github.com/terraform-providers/terraform-provider-aws/issues/7513))
* resource/aws_ecr_repository_policy: Properly read `policy` into the Terraform state ([#7853](https://github.com/terraform-providers/terraform-provider-aws/issues/7853))
* resource/aws_iam_role_policy_attachment: Prevent `NoSuchEntity` errors from race conditions ([#7855](https://github.com/terraform-providers/terraform-provider-aws/issues/7855))
* resource/aws_kms_alias: Prevent state removal of resource immediately after creation due to eventual consistency ([#7891](https://github.com/terraform-providers/terraform-provider-aws/issues/7891))
* resource/aws_s3_bucket: Prevent empty `replication_configuration` `rules` `filter` crash ([#7887](https://github.com/terraform-providers/terraform-provider-aws/issues/7887))
* resource/aws_s3_bucket: Continue supporting empty string (`""`) `bucket` argument ([#7881](https://github.com/terraform-providers/terraform-provider-aws/issues/7881))
* resource/aws_s3_bucket: Prevent `NoSuchBucket` errors when putting lifecycle configuration on resource creation ([#7930](https://github.com/terraform-providers/terraform-provider-aws/issues/7930))
* resource/aws_ses_domain_mail_from: Prevent crash with deleted SES Domain Identity ([#7883](https://github.com/terraform-providers/terraform-provider-aws/issues/7883))

## 2.1.0 (March 07, 2019)

FEATURES:

* **New Resource:** `aws_route53_resolver_endpoint` ([#6563](https://github.com/terraform-providers/terraform-provider-aws/issues/6563))

ENHANCEMENTS:

* data-source/aws_elastic_beanstalk_hosted_zone: Add eu-north-1 region support ([#7829](https://github.com/terraform-providers/terraform-provider-aws/issues/7829))
* data-source/aws_redshift_service_account: Add us-gov-east-1 and us-gov-west-1 region mappings ([#7635](https://github.com/terraform-providers/terraform-provider-aws/issues/7635))
* data-source/aws_s3_bucket: Add `bucket_regional_domain_name` attribute ([#7765](https://github.com/terraform-providers/terraform-provider-aws/issues/7765))
* resource/aws_autoscaling_group: Support new `mixed_instances_policy` `instance_distribution` `spot_max_price` ability to unset with empty string ([#7821](https://github.com/terraform-providers/terraform-provider-aws/issues/7821))
* resource/aws_dlm_lifecycle_policy: Add validation support for 2, 3, 4, 6, and 8 in `policy_details` `schedule` `create_rule` `interval` argument (support shorter intervals) ([#7751](https://github.com/terraform-providers/terraform-provider-aws/issues/7751))
* resource/aws_ec2_client_vpn_endpoint: Add `tags` argument ([#7619](https://github.com/terraform-providers/terraform-provider-aws/issues/7619))
* resource/aws_ecs_service: Support plan time validation of new `health_check_grace_period_seconds` max of `2147483647` ([#7806](https://github.com/terraform-providers/terraform-provider-aws/issues/7806))
* resource/aws_lb_target_group: Add `lambda_multi_value_headers_enabled` argument ([#7648](https://github.com/terraform-providers/terraform-provider-aws/issues/7648))
* resource/aws_ram_resource_share: Add `arn` attribute ([#7634](https://github.com/terraform-providers/terraform-provider-aws/issues/7634))
* resource/aws_s3_bucket: Add plan time length validation for `bucket` and `bucket_prefix` arguments ([#7778](https://github.com/terraform-providers/terraform-provider-aws/issues/7778))

BUG FIXES:

* resource/aws_autoscaling_group: Allow configuration of `mixed_instances_policy` `instance_distribution` `on_demand_base_capacity` argument to 0 ([#7821](https://github.com/terraform-providers/terraform-provider-aws/issues/7821))
* resource/aws_cloudfront_distribution: Remove problematic `viewer_certificate` configuration block argument `ConflictsWith` usage from version 2.0.0 ([#7794](https://github.com/terraform-providers/terraform-provider-aws/issues/7794))
* resource/aws_cloudfront_distribution: Skip disabling distributions on deletion for previously disabled distributions ([#7794](https://github.com/terraform-providers/terraform-provider-aws/issues/7794))
* resource/aws_cloudfront_distribution: Retry on `PreconditionFailed` error messages after disabling distribution on deletion ([#7794](https://github.com/terraform-providers/terraform-provider-aws/issues/7794))
* resource/aws_cloudfront_distribution: Wait for creation and update deployments to complete ([#7794](https://github.com/terraform-providers/terraform-provider-aws/issues/7794))
* resource/aws_cloudfront_distribution: Prevent one minute timeout error for creation and update errors due to throttling ([#7809](https://github.com/terraform-providers/terraform-provider-aws/issues/7809))
* resource/aws_db_instance: Properly set `engine_version` with `snapshot_identifier` ([#7738](https://github.com/terraform-providers/terraform-provider-aws/issues/7738))
* resource/aws_dynamodb_table: Prevent perpetual plan differences with `ttl` configuration block `enabled` argument set to `false` ([#3960](https://github.com/terraform-providers/terraform-provider-aws/issues/3960))
* resource/aws_ecs_service: Ensure `placement_strategy` removal in version 2.0.0 does not force recreation ([#7790](https://github.com/terraform-providers/terraform-provider-aws/issues/7790))
* resource/aws_guardduty_detector: Prevent GuardDuty member accounts with unconfigured `finding_publishing_frequency` from triggering update errors ([#7804](https://github.com/terraform-providers/terraform-provider-aws/issues/7804))
* resource/aws_launch_configuration: Prevent `ResourceInUse` errors caused by eventual consistency during deletion ([#7819](https://github.com/terraform-providers/terraform-provider-aws/issues/7819))
* resource/aws_s3_bucket_notification: Prevent crash with empty filters configuration ([#7791](https://github.com/terraform-providers/terraform-provider-aws/issues/7791))

## 2.0.0 (February 27, 2019)

NOTES:

* Full documentation about this update, including Terraform provider version pinning and configuration examples, can be found in the [Terraform AWS Provider Version 2 Upgrade Guide](https://www.terraform.io/docs/providers/aws/guides/version-2-upgrade.html)

BREAKING CHANGES:

* provider: Return error on AWS Account ID lookup failure during initialization (unlesss `skip_requesting_account_id = true`) ([#7737](https://github.com/terraform-providers/terraform-provider-aws/issues/7737))
* data-source/aws_ami: Require `owners` argument ([#5576](https://github.com/terraform-providers/terraform-provider-aws/issues/5576))
* data-source/aws_ami_ids: Require `owners` argument ([#5576](https://github.com/terraform-providers/terraform-provider-aws/issues/5576))
* data-source/aws_iam_role: Remove deprecated attributes ([#7696](https://github.com/terraform-providers/terraform-provider-aws/issues/7696))
* data-source/aws_kms_secret: Remove data source (replaced with `aws_kms_secrets` data source) ([#7657](https://github.com/terraform-providers/terraform-provider-aws/issues/7657))
* data-source/aws_lambda_function: Returns unqualified (no `:QUALIFIER` or `:VERSION` suffix) value in `arn` attribute by default and qualified (includes `:QUALIFIER` or `:VERSION` suffix) value in `qualified_arn` attribute. Previously the `arn` attribute included `:$LATEST` suffix by default which was not compatible with many other resources. To restore the previous default behavior, set the `qualifier` argument to `$LATEST` and reference the `qualified_arn` attribute. ([#7663](https://github.com/terraform-providers/terraform-provider-aws/issues/7663))
* data-source/aws_region: Remove deprecated `current` argument ([#7697](https://github.com/terraform-providers/terraform-provider-aws/issues/7697))
* resource/aws_api_gateway_api_key: Remove deprecated `stage_key` configuration block ([#7698](https://github.com/terraform-providers/terraform-provider-aws/issues/7698))
* resource/aws_api_gateway_integration: Remove deprecated `request_parameters_in_json` argument (replaced with `request_parameters` argument) ([#7699](https://github.com/terraform-providers/terraform-provider-aws/issues/7699))
* resource/aws_api-gateway_integration_response: Remove deprecated `response_parameters_in_json` argument (replaced with `response_parameters` argument) ([#7700](https://github.com/terraform-providers/terraform-provider-aws/issues/7700))
* resource/aws_api_gateway_method: Remove deprecated `request_parameters_in_json` argument (replaced with `request_parameters` argument) ([#7701](https://github.com/terraform-providers/terraform-provider-aws/issues/7701))
* resource/aws_api_gateway_method_response: Remove deprecated `response_parameters_in_json` argument (replaced with `response_parameters` argument) ([#7704](https://github.com/terraform-providers/terraform-provider-aws/issues/7704))
* resource/aws_appautoscaling_policy: Remove deprecated arguments (replaced with `step_scaling_policy_configuration` configuration block) ([#7706](https://github.com/terraform-providers/terraform-provider-aws/issues/7706))
* resource/aws_autoscaling_policy: Remove deprecated `min_adjustment_step` argument (replaced with `min_adjustment_magnitude` argument) ([#7707](https://github.com/terraform-providers/terraform-provider-aws/issues/7707))
* resource/aws_batch_compute_environment: Remove deprecated `ecc_cluster_arn` attribute (replaced with `ecs_cluster_arn` attribute) ([#7708](https://github.com/terraform-providers/terraform-provider-aws/issues/7708))
* resource/aws_cloudfront_distribution: Remove deprecated `cache_behaviors` configuration block (replaced with `ordered_cache_behaviors` configuration block) ([#7710](https://github.com/terraform-providers/terraform-provider-aws/issues/7710))
* resource/aws_cognito_user_pool: Ensure only `email_verification_message` argument or `verification_message_template` configuration block `email_message` argument is configured ([#2425](https://github.com/terraform-providers/terraform-provider-aws/issues/2425))
* resource/aws_cognito_user_pool: Ensure only `email_verification_subject` argument or `verification_message_template` configuration block `email_subject` argument is configured ([#2425](https://github.com/terraform-providers/terraform-provider-aws/issues/2425))
* resource/aws_cognito_user_pool: Ensure only `sms_verification_message` argument or `verification_message_template` configuration block `sms_message` argument is defined ([#2425](https://github.com/terraform-providers/terraform-provider-aws/issues/2425))
* resource/aws_dx_lag: Remove deprecated `number_of_connections` argument and delete unmanaged connection during resource creation ([#7711](https://github.com/terraform-providers/terraform-provider-aws/issues/7711))
* resource/aws_ecs_service: Remove deprecated `placement_strategy` configuration block (replaced with `ordered_placement_strategy` configuration block) ([#7712](https://github.com/terraform-providers/terraform-provider-aws/issues/7712))
* resource/aws_efs_file_system: Remove deprecated `reference_name` argument (replaced with `creation_token` argument) ([#7713](https://github.com/terraform-providers/terraform-provider-aws/issues/7713))
* resource/aws_elasticache_cluster: Remove deprecated `availability_zones` argument (replaced with `preferred_availability_zones` argument) ([#7714](https://github.com/terraform-providers/terraform-provider-aws/issues/7714))
* resource/aws_instance: Remove deprecated top-level `network_interface_id` attribute ([#1193](https://github.com/terraform-providers/terraform-provider-aws/issues/1193)] / [[#7715](https://github.com/terraform-providers/terraform-provider-aws/issues/7715))
* resource/aws_instance: Remove hardcoded AWS China prevention of tagging on creation ([#7654](https://github.com/terraform-providers/terraform-provider-aws/issues/7654))
* resource/aws_lambda_function: Setting `reserved_concurrent_executions` to `0` will now disable Lambda Function invocations, causing downtime for the Lambda Function. Previously `reserved_concurrent_executions` accepted `0` and below for unreserved concurrency, which means it was not previously possible to disable invocations. The argument now differentiates between a new value for unreserved concurrency (`-1`) and disabling Lambda invocations (`0`). If previously configuring this value to `0` for unreserved concurrency, update the configured value to `-1` or the resource will disable Lambda Function invocations on update. If previously unconfigured, the argument does not require any changes. See the [Lambda User Guide](https://docs.aws.amazon.com/lambda/latest/dg/concurrent-executions.html) for more information about concurrency.
* resource/aws_lambda_layer_version: Swap `arn` and `layer_arn` attribute values ([#7664](https://github.com/terraform-providers/terraform-provider-aws/issues/7664))
* resource/aws_network_acl: Remove deprecated `subnet_id` argument (replaced with `subnet_ids` argument) ([#7716](https://github.com/terraform-providers/terraform-provider-aws/issues/7716))
* resource/aws_redshift_cluster: Remove deprecated `bucket_name`, `enable_logging`, and `s3_key_prefix` arguments (replaced with `logging` configuration block) ([#7717](https://github.com/terraform-providers/terraform-provider-aws/issues/7717))
* resource/aws_route_table: Resource import no longer imports `aws_route`, `aws_route_table_association`, and `aws_main_route_table_association` resources into the Terraform state ([#5657](https://github.com/terraform-providers/terraform-provider-aws/issues/5657))
* resource/aws_route53_record: Require import for existing records (use deprecated `allow_overwrite` argument to temporarily reinstate the old behavior) ([#7734](https://github.com/terraform-providers/terraform-provider-aws/issues/7734))
* resource/aws_route53_zone: Remove deprecated `vpc_id` and `vpc_region` arguments (replaced with `vpc` configuration block) ([#7695](https://github.com/terraform-providers/terraform-provider-aws/issues/7695))
* resource/aws_s3_bucket_object: Remove hardcoded AWS China prevention of tagging ([#7654](https://github.com/terraform-providers/terraform-provider-aws/issues/7654))
* resource/aws_wafregional_byte_match_set: Remove deprecated `byte_match_tuple` configuration block (replaced with `byte_match_tuples` configuration block) ([#7718](https://github.com/terraform-providers/terraform-provider-aws/issues/7718))

ENHANCEMENTS:

* data-source/aws_lambda_function: Add `tags` attribute ([#7663](https://github.com/terraform-providers/terraform-provider-aws/issues/7663))
* resource/aws_dx_lag: Delete unmanaged connection during resource creation ([#7711](https://github.com/terraform-providers/terraform-provider-aws/issues/7711))
* resource/aws_lambda_function: Disable Lambda Function invocations by setting `reserved_concurrent_executions` to `0` ([#3806](https://github.com/terraform-providers/terraform-provider-aws/issues/3806))

BUG FIXES:

* data-source/aws_lambda_function: Properly return error for missing function ([#7663](https://github.com/terraform-providers/terraform-provider-aws/issues/7663))
* resource/aws_appautoscaling_policy: Properly read `step_scaling_policy_configuration` into Terraform state ([#7706](https://github.com/terraform-providers/terraform-provider-aws/issues/7706))
* resource/aws_cloudfront_distribution: Adjust TypeSet and TypeList attributes for better difference handling ([#7732](https://github.com/terraform-providers/terraform-provider-aws/issues/7732))
* resource/aws_redshift_cluster: Properly read logging into Terraform state ([#7717](https://github.com/terraform-providers/terraform-provider-aws/issues/7717))
* resource/aws_route53_record: Existing Route 53 Records are no longer silently overwritten during resource creation by default (use `terraform import` or deprecated `allow_overwrite` argument) ([#7734](https://github.com/terraform-providers/terraform-provider-aws/issues/7734))
* resource/aws_vpn_connection: Remove configurability of read-only `customer_gateway_configuration`, `routes`, and `vgw_telemetry` attributes ([#7636](https://github.com/terraform-providers/terraform-provider-aws/issues/7636))

## 1.60.0 (February 22, 2019)

ENHANCEMENTS:

* resource/aws_route53_record: Add validation for alias `name` and `zone_id` arguments ([#7606](https://github.com/terraform-providers/terraform-provider-aws/issues/7606))

BUG FIXES:

* resource/aws_db_instance: Prevent snapshot restore error with `allocated_storage` and io1 `storage_type` ([#5800](https://github.com/terraform-providers/terraform-provider-aws/issues/5800)] / [[#7426](https://github.com/terraform-providers/terraform-provider-aws/issues/7426))
* resource/aws_flow_log: Prevent crash on unsuccessful flow log creation ([#7528](https://github.com/terraform-providers/terraform-provider-aws/issues/7528))
* resource/aws_kinesis_analytics_application: Retry input Kinesis Firehose Delivery Stream `InvalidArgumentException` permission errors for IAM eventual consistency during creation ([#7578](https://github.com/terraform-providers/terraform-provider-aws/issues/7578))
* resource/aws_launch_template: Properly read and write `description` ([#7569](https://github.com/terraform-providers/terraform-provider-aws/issues/7569))
* resource/aws_rds_cluster: Remove requirement for `master_password` and `master_username` when creating via `global_cluster_identifier` ([#7213](https://github.com/terraform-providers/terraform-provider-aws/issues/7213))
* resource/aws_vpc_endpoint: Suppress equivalent `policy` differences ([#7645](https://github.com/terraform-providers/terraform-provider-aws/issues/7645))

## 1.59.0 (February 14, 2019)

FEATURES:

* **New Data Source:** `aws_cur_report_definition` ([#7432](https://github.com/terraform-providers/terraform-provider-aws/issues/7432))
* **New Resource:** `aws_cur_report_definition` ([#7432](https://github.com/terraform-providers/terraform-provider-aws/issues/7432))
* **New Resource:** `aws_docdb_cluster_instance` ([#7143](https://github.com/terraform-providers/terraform-provider-aws/issues/7143))
* **New Resource:** `aws_ram_principal_association` ([#7219](https://github.com/terraform-providers/terraform-provider-aws/issues/7219)] / [[#7563](https://github.com/terraform-providers/terraform-provider-aws/issues/7563))
* **New Resource:** `aws_ram_resource_association` ([#7449](https://github.com/terraform-providers/terraform-provider-aws/issues/7449))

ENHANCEMENTS:

* data-source/aws_dynamodb_table: Add `billing_mode` and `point_in_time_recovery` attributes ([#7497](https://github.com/terraform-providers/terraform-provider-aws/issues/7497))
* resource/aws_appmesh_virtual_node: Add support for listener health checks ([#7446](https://github.com/terraform-providers/terraform-provider-aws/issues/7446))
* resource/aws_cloudwatch_metric_alarm: Add `metric_query` argument (support math expressions) ([#6833](https://github.com/terraform-providers/terraform-provider-aws/issues/6833))
* resource/aws_cognito_user_pool: Add `user_pool_add_ons` argument (support advanced security mode) ([#7361](https://github.com/terraform-providers/terraform-provider-aws/issues/7361))
* resource/aws_directory_service_directory: Set `security_group_id` attribute when type is `ADConnector` ([#7487](https://github.com/terraform-providers/terraform-provider-aws/issues/7487))
* resource/aws_dynamodb_table: Use `update` customizable timeout for individual Global Secondary Index updates and increase default `update` timeout from 10 minutes to 60 minutes ([#7453](https://github.com/terraform-providers/terraform-provider-aws/issues/7453))
* resource/aws_dms_endpoint: Add `docdb` for `engine_name` validation ([#7491](https://github.com/terraform-providers/terraform-provider-aws/issues/7491))
* resource/aws_ses_identity_notification_topic: Support resource import ([#7343](https://github.com/terraform-providers/terraform-provider-aws/issues/7343))
* resource/aws_waf_web_acl: Add `arn` attribute and `logging_configuration` argument ([#6059](https://github.com/terraform-providers/terraform-provider-aws/issues/6059))
* resource/aws_wafregional_web_acl: Add `arn` attribute and `logging_configuration` argument ([#7480](https://github.com/terraform-providers/terraform-provider-aws/issues/7480))

BUG FIXES:

* resource/aws_api_gateway_rest_api: Prevent timeout errors with large amounts of concurrent resource deletions ([#7554](https://github.com/terraform-providers/terraform-provider-aws/issues/7554))
* resource/aws_dynamodb_table: Prevent error when updating `billing_mode` from `PAY_PER_REQUEST` to `PROVISIONED` for Tables with Global Secondary Indexes ([#7453](https://github.com/terraform-providers/terraform-provider-aws/issues/7453))
* resource/aws_ec2_transit_gateway_vpc_attachment: Allow `pendingAcceptance` as available state during resource creation (support shared Transit Gateways with manual acceptance) ([#7489](https://github.com/terraform-providers/terraform-provider-aws/issues/7489))
* resource/aws_iam_user_login_profile: Properly return all errors during resource creation ([#7519](https://github.com/terraform-providers/terraform-provider-aws/issues/7519))
* resource/aws_iot_topic_rule: Allow optional `range_key_field` and `range_key_value` arguments ([#7471](https://github.com/terraform-providers/terraform-provider-aws/issues/7471))
* resource/aws_kinesis_analytics_application: Correctly manage multiple outputs ([#7535](https://github.com/terraform-providers/terraform-provider-aws/issues/7535))
* resource/aws_ssm_maintenance_window_task: Prevent erroneous `name` and `description` validation errors on resource creation ([#7186](https://github.com/terraform-providers/terraform-provider-aws/issues/7186))
* resource/aws_ssm_resource_data_sync: Properly trigger resource recreation for argument updates under the `s3_destination` configuration block ([#7490](https://github.com/terraform-providers/terraform-provider-aws/issues/7490))

## 1.58.0 (February 08, 2019)

FEATURES:

* **New Data Source:** `aws_eks_cluster_auth` ([#7438](https://github.com/terraform-providers/terraform-provider-aws/issues/7438))
* **New Resource:** `aws_backup_vault` ([#7207](https://github.com/terraform-providers/terraform-provider-aws/issues/7207))
* **New Resource:** `aws_docdb_cluster` ([#7122](https://github.com/terraform-providers/terraform-provider-aws/issues/7122))
* **New Resource:** `aws_docdb_cluster_snapshot` ([#7123](https://github.com/terraform-providers/terraform-provider-aws/issues/7123))
* **New Resource:** `aws_ec2_client_vpn_endpoint` ([#7009](https://github.com/terraform-providers/terraform-provider-aws/issues/7009))
* **New Resource:** `aws_ec2_client_vpn_network_association` ([#7030](https://github.com/terraform-providers/terraform-provider-aws/issues/7030))
* **New Resource:** `aws_sagemaker_model` ([#2478](https://github.com/terraform-providers/terraform-provider-aws/issues/2478))

ENHANCEMENTS:

* resource/aws_s3_bucket: Limit no of `expiration` & `noncurrent_version_expiration` blocks to 1 ([#7462](https://github.com/terraform-providers/terraform-provider-aws/issues/7462))

BUG FIXES:

* resource/aws_dynamodb_table: Prevent error when updating `billing_mode` from `PAY_PER_REQUEST` to `PROVISIONED` ([#7363](https://github.com/terraform-providers/terraform-provider-aws/issues/7363))

## 1.57.0 (January 26, 2019)

NOTES:

* provider: Fairly light release this week due to Terraform 0.12 upgrade and Terraform AWS Provider 2.0 related activities happening behind the scenes, which will continue through at least next week. For additional tracking information about those efforts, see the v2.0.0 milestone in GitHub.

ENHANCEMENTS

* data-source/aws_mq_broker: Add `tags` attribute ([#7193](https://github.com/terraform-providers/terraform-provider-aws/issues/7193))
* provider: Switch codebase dependency management from `govendor` to Go modules ([#7165](https://github.com/terraform-providers/terraform-provider-aws/issues/7165))
* resource/aws_autoscaling_policy: Support resource import ([#7195](https://github.com/terraform-providers/terraform-provider-aws/issues/7195))
* resource/aws_lb_listener: Add `TLS` to `protocol` argument validation ([#7338](https://github.com/terraform-providers/terraform-provider-aws/issues/7338))
* resource/aws_lb_target_group: Add `TLS` to `protocol` argument validation ([#7338](https://github.com/terraform-providers/terraform-provider-aws/issues/7338))
* resource/aws_mq_broker: Add `tags` argument ([#7193](https://github.com/terraform-providers/terraform-provider-aws/issues/7193))
* resource/aws_mq_configuration: Add `tags` argument ([#7193](https://github.com/terraform-providers/terraform-provider-aws/issues/7193))

BUG FIXES

* resource/aws_autoscaling_policy: Properly read `step_adjustment` into Terraform state ([#7336](https://github.com/terraform-providers/terraform-provider-aws/issues/7336))
* resource/aws_emr_cluster: Fix regression with `instance_group` differences when using `name` ([#7324](https://github.com/terraform-providers/terraform-provider-aws/issues/7324))
* resource/aws_iot_topic_rule: Prevent panic with missing SQS UseBase64 attribute in API response ([#7337](https://github.com/terraform-providers/terraform-provider-aws/issues/7337))
* resource/aws_lambda_permission: Retry for Lambda function eventual consistency on creation ([#7327](https://github.com/terraform-providers/terraform-provider-aws/issues/7327))
* resource/aws_rds_cluster_parameter_group: Prevent missing DBClusterParameterGroupName error on creation with generated names and `name_prefix` ([#7326](https://github.com/terraform-providers/terraform-provider-aws/issues/7326))
* resource/aws_s3_bucket_object: Delete S3 objects with leading '/' in the key name ([#7268](https://github.com/terraform-providers/terraform-provider-aws/issues/7268))

## 1.56.0 (January 16, 2019)

NOTES

* resource/aws_db_option_group: The Terraform resource is now able to perform drift detection on and import the state of the `option` attribute. The caveat is that while RDS returns only modified options, it will return all option settings whether modified or not from their default values. To workaround this option settings issue, we pass in the options from the Terraform configuration and ignore default values that are not present in the configuration. Some Terraform configurations may require minor updates to match the expected values.

FEATURES

* **New Data Source:** `aws_elastic_beanstalk_application` ([#7144](https://github.com/terraform-providers/terraform-provider-aws/issues/7144))
* **New Resource:** `aws_docdb_subnet_group` ([#7106](https://github.com/terraform-providers/terraform-provider-aws/issues/7106))
* **New Resource:** `aws_globalaccelerator_accelerator` ([#7002](https://github.com/terraform-providers/terraform-provider-aws/issues/7002))
* **New Resource:** `aws_lambda_layer_version` ([#6782](https://github.com/terraform-providers/terraform-provider-aws/issues/6782))
* **New Resource:** `aws_ram_resource_share` ([#6528](https://github.com/terraform-providers/terraform-provider-aws/issues/6528))
* **New Resource:** `aws_sagemaker_notebook_instance` ([#7139](https://github.com/terraform-providers/terraform-provider-aws/issues/7139))

ENHANCEMENTS

* data-source/aws_lambda_function: Add `layers` attribute ([#7126](https://github.com/terraform-providers/terraform-provider-aws/issues/7126))
* resource/aws_emr_cluster: Support resource import ([#4488](https://github.com/terraform-providers/terraform-provider-aws/issues/4488)] / [[#6498](https://github.com/terraform-providers/terraform-provider-aws/issues/6498))
* resource/aws_emr_cluster: Support `instance_group` `autoscaling_policy` updates ([#6498](https://github.com/terraform-providers/terraform-provider-aws/issues/6498))
* resource/aws_inspector_assessment_target: Allow omitting resource_group_arn argument (support matching all EC2 instances) ([#7112](https://github.com/terraform-providers/terraform-provider-aws/issues/7112))
* resource/aws_inspector_assessment_target: Support resource import ([#7112](https://github.com/terraform-providers/terraform-provider-aws/issues/7112))
* resource/aws_lambda_function: Add `layers` argument ([#7126](https://github.com/terraform-providers/terraform-provider-aws/issues/7126))
* resource/aws_s3_bucket: Add `object_lock_configuration` argument (support S3 Object Lock) ([#6964](https://github.com/terraform-providers/terraform-provider-aws/issues/6964))

BUG FIXES

* resource/aws_acm_certificate: Prevent crash with empty `SubjectAlternativeNames` (e.g. `IMPORTED` type certificates with IP address `CommonName`) ([#7127](https://github.com/terraform-providers/terraform-provider-aws/issues/7127))
* resource/aws_api_gateway_method_settings: Prevent crash when using `cache_data_encrypted` ([#7133](https://github.com/terraform-providers/terraform-provider-aws/issues/7133))
* resource/aws_db_option_group: Read `option` attribute into Terraform state for drift detection ([#7125](https://github.com/terraform-providers/terraform-provider-aws/issues/7125))
* resource/aws_db_option_group: Skip erroneous `ModifyOptionGroup` error when no option updates are being performed ([#7125](https://github.com/terraform-providers/terraform-provider-aws/issues/7125))
* resource/aws_ec2_transit_gateway_route: Prevent crash with externally removed attachment ([#7117](https://github.com/terraform-providers/terraform-provider-aws/issues/7117))
* resource/aws_emr_cluster: Properly read `core_instance_count`, `master_instance_type`, and `termination_policies` into Terraform state ([#4488](https://github.com/terraform-providers/terraform-provider-aws/issues/4488)] / [[#6498](https://github.com/terraform-providers/terraform-provider-aws/issues/6498))
* resource/aws_inspector_assessment_target: Properly read resource_group_arn attribute into Terraform state ([#7112](https://github.com/terraform-providers/terraform-provider-aws/issues/7112))
* resource/aws_launch_template: Prevent crashes with empty configuration blocks for top-level attributes ([#7134](https://github.com/terraform-providers/terraform-provider-aws/issues/7134))
* resource/aws_s3_bucket_object: Prevent creating new S3 object version when updating ACL or tags ([#7138](https://github.com/terraform-providers/terraform-provider-aws/issues/7138))
* resource/aws_s3_bucket_object: Prevent `NoSuchKey` errors reading tags on resource creation ([#7138](https://github.com/terraform-providers/terraform-provider-aws/issues/7138))
* service/applicationautoscaling: Use proper endpoint information in AWS GovCloud (US) ([#7142](https://github.com/terraform-providers/terraform-provider-aws/issues/7142))
* service/servicediscovery: Return full error messaging for failed operations ([#7118](https://github.com/terraform-providers/terraform-provider-aws/issues/7118))

## 1.55.0 (January 10, 2019)

FEATURES

* **New Resource:** `aws_docdb_cluster_parameter_group` ([#7090](https://github.com/terraform-providers/terraform-provider-aws/issues/7090))
* **New Resource:** `aws_media_package_channel` ([#6957](https://github.com/terraform-providers/terraform-provider-aws/issues/6957))
* **New Resource:** `aws_resourcegroups_group` ([#6217](https://github.com/terraform-providers/terraform-provider-aws/issues/6217))

ENHANCEMENTS

* resource/aws_app_cookie_stickiness_policy: Support resource import ([#7080](https://github.com/terraform-providers/terraform-provider-aws/issues/7080))
* resource/aws_elasticsearch_domain: Support in-place updates of `elasticsearch_version` ([#6243](https://github.com/terraform-providers/terraform-provider-aws/issues/6243))
* resource/aws_kinesis_firehose_delivery_stream: Add `extended_s3_configuration` `error_output_prefix` argument ([#7026](https://github.com/terraform-providers/terraform-provider-aws/issues/7026))
* resource/aws_sfn_activity: Add `tags` argument ([#7024](https://github.com/terraform-providers/terraform-provider-aws/issues/7024))
* resource/aws_sfn_state_machine: Add `tags` argument ([#7024](https://github.com/terraform-providers/terraform-provider-aws/issues/7024))
* resource/aws_ssm_maintenance_window: Add `end_date`, `schedule_timezone`, and `start_date` arguments ([#7040](https://github.com/terraform-providers/terraform-provider-aws/issues/7040))

BUG FIXES

* resource/aws_batch_job_queue: Properly read `compute_environments` into Terraform state ([#7079](https://github.com/terraform-providers/terraform-provider-aws/issues/7079))
* resource/aws_dynamodb_table: Prevent `BillingMode` `ValidationError` on table creation ([#7064](https://github.com/terraform-providers/terraform-provider-aws/issues/7064))
* resource/aws_iam_group_policy: Skip `NoSuchEntity` errors on resource deletion without refresh ([#7071](https://github.com/terraform-providers/terraform-provider-aws/issues/7071))
* resource/aws_iam_role_policy: Skip `NoSuchEntity` errors on resource deletion without refresh ([#7070](https://github.com/terraform-providers/terraform-provider-aws/issues/7070))
* resource/aws_iam_policy: Present more human readable error message during resource deletion ([#7072](https://github.com/terraform-providers/terraform-provider-aws/issues/7072))
* resource/aws_iam_user_policy: Skip `NoSuchEntity` errors on resource deletion without refresh ([#7069](https://github.com/terraform-providers/terraform-provider-aws/issues/7069))
* resource/aws_instance: Skip `InvalidInstanceID.NotFound` error on resource deletion ([#6978](https://github.com/terraform-providers/terraform-provider-aws/issues/6978))
* resource/aws_kinesis_analytics_application: Retry Lambda permission `InvalidArgumentException` errors for IAM eventual consistency ([#7039](https://github.com/terraform-providers/terraform-provider-aws/issues/7039))

## 1.54.0 (December 21, 2018)

NOTES

* This will be the last release until early January. Enjoy the rest of your year!

FEATURES

* **New Data Source:** `aws_autoscaling_group` ([#6849](https://github.com/terraform-providers/terraform-provider-aws/issues/6849))
* **New Resource:** `aws_licensemanager_association` ([#6926](https://github.com/terraform-providers/terraform-provider-aws/issues/6926))
* **New Resource:** `aws_s3_bucket_public_access_block` ([#6607](https://github.com/terraform-providers/terraform-provider-aws/issues/6607))
* **New Resource:** `aws_securityhub_product_subscription` ([#6921](https://github.com/terraform-providers/terraform-provider-aws/issues/6921))

ENHANCEMENTS

* resource/aws_acm_certificate: Add `certificate_body`, `certificate_chain`, and `private_key` arguments (Support importing/uploading certificate into ACM) ([#5453](https://github.com/terraform-providers/terraform-provider-aws/issues/5453))
* resource/aws_launch_template: Add `license_specification` argument ([#6926](https://github.com/terraform-providers/terraform-provider-aws/issues/6926))
* resource/aws_redshift_cluster: Support in-place updates for adding or removing KMS encryption ([#6865](https://github.com/terraform-providers/terraform-provider-aws/issues/6865))
* resource/aws_transfer_server: Add `force_destroy` argument ([#6935](https://github.com/terraform-providers/terraform-provider-aws/issues/6935))

BUG FIXES

* resource/aws_acm_certificate: Prevent error using Terraform resource import with certificates missing domain validation options ([#5472](https://github.com/terraform-providers/terraform-provider-aws/issues/5472))

## 1.53.0 (December 20, 2018)

FEATURES

* **New Resource:** `aws_licensemanager_license_configuration` ([#6835](https://github.com/terraform-providers/terraform-provider-aws/issues/6835))
* **New Resource:** `aws_rds_global_cluster` ([#6861](https://github.com/terraform-providers/terraform-provider-aws/issues/6861))
* **New Resource:** `aws_s3_account_public_access_block` ([#6851](https://github.com/terraform-providers/terraform-provider-aws/issues/6851))
* **New Resource:** `aws_securityhub_standards_subscription` ([#6862](https://github.com/terraform-providers/terraform-provider-aws/issues/6862))
* **New Resource:** `aws_service_discovery_http_namespace` ([#6864](https://github.com/terraform-providers/terraform-provider-aws/issues/6864))
* **New Resource:** `aws_transfer_ssh_key` ([#6932](https://github.com/terraform-providers/terraform-provider-aws/issues/6932))
* **New Resource:** `aws_transfer_user` ([#6850](https://github.com/terraform-providers/terraform-provider-aws/issues/6850))

ENHANCEMENTS

* data-source/aws_cloudtrail_service_account: Support `us-gov-east-1` and `us-gov-west-1` regions ([#6893](https://github.com/terraform-providers/terraform-provider-aws/issues/6893))
* data-source/aws_ecr_repository: Add `tags` attribute ([#6911](https://github.com/terraform-providers/terraform-provider-aws/issues/6911))
* resource/aws_codebuild_project: Support `source` `report_build_status` for GitHub Enterprise ([#6929](https://github.com/terraform-providers/terraform-provider-aws/issues/6929))
* resource/aws_db_snapshot: Add `tags` argument ([#6881](https://github.com/terraform-providers/terraform-provider-aws/issues/6881))
* resource/aws_ecr_repository: Add `tags` argument ([#6911](https://github.com/terraform-providers/terraform-provider-aws/issues/6911))
* resource/aws_ecs_service: Add `platform_version` argument (ECS Fargate Platform Version Support) ([#6510](https://github.com/terraform-providers/terraform-provider-aws/issues/6510))
* resource/aws_guardduty_detector: Add `finding_publishing_frequency` argument ([#6922](https://github.com/terraform-providers/terraform-provider-aws/issues/6922))
* resource/aws_lb_target_group: Add `lambda` as supported `target_type` with omitting `port`, `protocol`, and `vpc_id` arguments (support Lambda target groups) ([#6719](https://github.com/terraform-providers/terraform-provider-aws/issues/6719))
* resource/aws_rds_cluster: Allow `global` in `engine_mode` validation and add `global_cluster_identifier` argument ([#6861](https://github.com/terraform-providers/terraform-provider-aws/issues/6861))

BUG FIXES

* resource/aws_cloudwatch_log_stream: Trigger resource recreation on `ResourceNotFoundException` error ([#6776](https://github.com/terraform-providers/terraform-provider-aws/issues/6776))
* resource/aws_s3_bucket: Skip `MethodNotAllowed` error during read for missing S3 Bucket Acceleration functionality (`eu-north-1` region support) ([#6873](https://github.com/terraform-providers/terraform-provider-aws/issues/6873))
* resource/aws_transfer_server: Prevent error when no `tags` are assigned on resource creation ([#6883](https://github.com/terraform-providers/terraform-provider-aws/issues/6883))

## 1.52.0 (December 13, 2018)

FEATURES

* **New Data Source:** `aws_api_gateway_vpc_link` ([#6763](https://github.com/terraform-providers/terraform-provider-aws/issues/6763))
* **New Resource:** `aws_appmesh_route` ([#6766](https://github.com/terraform-providers/terraform-provider-aws/issues/6766))
* **New Resource:** `aws_appmesh_virtual_node` ([#6764](https://github.com/terraform-providers/terraform-provider-aws/issues/6764))
* **New Resource:** `aws_rds_cluster_endpoint` ([#6576](https://github.com/terraform-providers/terraform-provider-aws/issues/6576))
* **New Resource:** `aws_securityhub_account` ([#6839](https://github.com/terraform-providers/terraform-provider-aws/issues/6839))
* **New Resource:** `aws_transfer_server` ([#6639](https://github.com/terraform-providers/terraform-provider-aws/issues/6639))

ENHANCEMENTS

* data-source/aws_cloudtrail_service_account: Support `ap-northeast-3` and `eu-north-1` regions ([#6836](https://github.com/terraform-providers/terraform-provider-aws/issues/6836))
* data-source/aws_elb_hosted_zone_id: Support `ap-northeast-3` and `eu-north-1` regions ([#6836](https://github.com/terraform-providers/terraform-provider-aws/issues/6836))
* data-source/aws_elb_service_account: Support `ap-northeast-3`, `eu-north-1`, and `us-gov-east-1` regions ([#6836](https://github.com/terraform-providers/terraform-provider-aws/issues/6836))
* data-source/aws_instance: Add `host_id` attribute ([#6767](https://github.com/terraform-providers/terraform-provider-aws/issues/6767))
* data-source/aws_ip_ranges: Add `url` argument ([#6756](https://github.com/terraform-providers/terraform-provider-aws/issues/6756))
* data-source/aws_s3_bucket: Support `ap-northeast-3` and `eu-north-1` regions for `hosted_zone_id` ([#6836](https://github.com/terraform-providers/terraform-provider-aws/issues/6836))
* provider: Support automatic region validation for `eu-north-1` ([#6815](https://github.com/terraform-providers/terraform-provider-aws/issues/6815))
* resource/aws_acm_certificate: Automatically trim trailing period from `domain_name` and `subject_alternative_names` arguments ([#6844](https://github.com/terraform-providers/terraform-provider-aws/issues/6844))
* resource/aws_db_instance: Allow `postgresql` and `upgrade` values for `enabled_cloudwatch_logs_exports` (e.g. Postgres specific log exports) ([#6829](https://github.com/terraform-providers/terraform-provider-aws/issues/6829))
* resource/aws_dynamodb_table: Allow `global_secondary_index` configuration block `read_capacity` and `write_capacity` to be omitted with `billing_mode` set to `PAY_PER_REQUEST` (support on-demand billing with GSIs) ([#6737](https://github.com/terraform-providers/terraform-provider-aws/issues/6737))
* resource/aws_eks_cluster: Support `version` update ([#6843](https://github.com/terraform-providers/terraform-provider-aws/issues/6843))
* resource/aws_glue_crawler: Add `security_configuration` argument ([#6797](https://github.com/terraform-providers/terraform-provider-aws/issues/6797))
* resource/aws_iam_user_ssh_key: Support resource import ([#6727](https://github.com/terraform-providers/terraform-provider-aws/issues/6727))
* resource/aws_instance: Add `host_id` argument ([#6767](https://github.com/terraform-providers/terraform-provider-aws/issues/6767))
* resource/aws_s3_bucket: Support `ap-northeast-3` and `eu-north-1` regions for `hosted_zone_id` ([#6836](https://github.com/terraform-providers/terraform-provider-aws/issues/6836))
* resource/aws_ssm_maintenance_window: Support resource import ([#6747](https://github.com/terraform-providers/terraform-provider-aws/issues/6747))

BUG FIXES

* data-source/aws_lb_listener: Add missing `default_action` attributes from resource ([#6830](https://github.com/terraform-providers/terraform-provider-aws/issues/6830))
* resource/aws_cloudwatch_log_subscription_filter: Ignore `ResourceNotFound` error on deletion ([#6760](https://github.com/terraform-providers/terraform-provider-aws/issues/6760))
* resource/aws_ec2_transit_gateway_route: Trigger resource recreation with deleted/deleting route state ([#6817](https://github.com/terraform-providers/terraform-provider-aws/issues/6817))
* resource/aws_elasticache_parameter_group: Handle API reset issues with `reserved-memory` parameter updates ([#6752](https://github.com/terraform-providers/terraform-provider-aws/issues/6752))
* resource/aws_lambda_permission: Ignore `ResourceNotFoundException` error on deletion ([#6770](https://github.com/terraform-providers/terraform-provider-aws/issues/6770))
* resource/aws_lb_listener: Properly return an error when there are issues setting `default_action` attributes in Terraform state ([#6830](https://github.com/terraform-providers/terraform-provider-aws/issues/6830))
* resource/aws_route53_record: Prevent scanning entire zone for missing record ([#6753](https://github.com/terraform-providers/terraform-provider-aws/issues/6753))
* resource/aws_ssm_document: Properly batch large `permissions` updates for API limits ([#6735](https://github.com/terraform-providers/terraform-provider-aws/issues/6735))

## 1.51.0 (December 05, 2018)

FEATURES

* **New Resource:** `aws_appmesh_mesh` ([#6708](https://github.com/terraform-providers/terraform-provider-aws/issues/6708))
* **New Resource:** `aws_appmesh_virtual_router` ([#6720](https://github.com/terraform-providers/terraform-provider-aws/issues/6720))

ENHANCEMENTS

* data-source/aws_availability_zone: Add `zone_id` attribute ([#6686](https://github.com/terraform-providers/terraform-provider-aws/issues/6686))
* data-source/aws_availability_zones: Add `zone_ids` attribute ([#6686](https://github.com/terraform-providers/terraform-provider-aws/issues/6686))
* data-source/aws_iam_policy_document: Provide error if duplicate `sid` are configured across statements ([#6675](https://github.com/terraform-providers/terraform-provider-aws/issues/6675))
* data-source/aws_iam_policy_document: Add `version` argument ([#6699](https://github.com/terraform-providers/terraform-provider-aws/issues/6699))
* data-source/aws_internet_gateway: Add `owner_id` attribute ([#6642](https://github.com/terraform-providers/terraform-provider-aws/issues/6642))
* data-source/aws_route_table: Add `owner_id` attribute ([#6642](https://github.com/terraform-providers/terraform-provider-aws/issues/6642))
* data-source/aws_subnet: Add `availability_zone_id` argument and `owner_id` attribute ([#6642](https://github.com/terraform-providers/terraform-provider-aws/issues/6642))
* data-source/aws_subnet: Use API provided `arn` attribute ([#6642](https://github.com/terraform-providers/terraform-provider-aws/issues/6642))
* data-source/aws_vpc: Add `owner_id` attribute ([#6642](https://github.com/terraform-providers/terraform-provider-aws/issues/6642))
* data-source/aws_vpc_dhcp_options: Add `owner_id` attribute ([#6642](https://github.com/terraform-providers/terraform-provider-aws/issues/6642))
* resource/aws_cloudtrail: Add `is_organization_trail` argument ([#6580](https://github.com/terraform-providers/terraform-provider-aws/issues/6580))
* resource/aws_codedeploy_config: Add `compute_platform` and `traffic_routing_config` arguments (support Lambda) ([#6644](https://github.com/terraform-providers/terraform-provider-aws/issues/6644))
* resource/aws_default_network_acl: Add `owner_id` attribute ([#6642](https://github.com/terraform-providers/terraform-provider-aws/issues/6642))
* resource/aws_default_route_table: Add `owner_id` attribute ([#6642](https://github.com/terraform-providers/terraform-provider-aws/issues/6642))
* resource/aws_default_subnet: Add `owner_id` attribute ([#6642](https://github.com/terraform-providers/terraform-provider-aws/issues/6642))
* resource/aws_default_vpc: Add `owner_id` attribute ([#6642](https://github.com/terraform-providers/terraform-provider-aws/issues/6642))
* resource/aws_default_vpc_dhcp_options: Add `owner_id` attribute ([#6642](https://github.com/terraform-providers/terraform-provider-aws/issues/6642))
* resource/aws_dynamodb_table: Add `billing_mode` argument (support on-demand capacity) ([#6648](https://github.com/terraform-providers/terraform-provider-aws/issues/6648))
* resource/aws_ecs_service: Add `propagate_tags` argument ([#6603](https://github.com/terraform-providers/terraform-provider-aws/issues/6603))
* resource/aws_ecs_task_definition: Support resource import ([#6723](https://github.com/terraform-providers/terraform-provider-aws/issues/6723))
* resource/aws_iam_group_policy_attachment: Support resource import ([#6625](https://github.com/terraform-providers/terraform-provider-aws/issues/6625))
* resource/aws_iam_user_policy_attachment: Support resource import ([#6487](https://github.com/terraform-providers/terraform-provider-aws/issues/6487))
* resource/aws_internet_gateway: Add `owner_id` attribute ([#6642](https://github.com/terraform-providers/terraform-provider-aws/issues/6642))
* resource/aws_lambda_alias: Add `invoke_arn` attribute ([#6329](https://github.com/terraform-providers/terraform-provider-aws/issues/6329))
* resource/aws_lambda_function: Support `provided` in `runtime` validation ([#6676](https://github.com/terraform-providers/terraform-provider-aws/issues/6676))
* resource/aws_lambda_function: Support `python3.7` in `runtime` validation ([#6583](https://github.com/terraform-providers/terraform-provider-aws/issues/6583))
* resource/aws_lambda_function: Support `ruby2.5` in `runtime` validation ([#6657](https://github.com/terraform-providers/terraform-provider-aws/issues/6657))
* resource/aws_network_acl: Add `owner_id` attribute ([#6642](https://github.com/terraform-providers/terraform-provider-aws/issues/6642))
* resource/aws_rds_cluster_instance: Add `copy_tags_to_snapshot` argument ([#6582](https://github.com/terraform-providers/terraform-provider-aws/issues/6582))
* resource/aws_route_table: Add `owner_id` attribute ([#6642](https://github.com/terraform-providers/terraform-provider-aws/issues/6642))
* resource/aws_s3_bucket: Support `INTELLIGENT_TIERING` in storage class validations ([#6589](https://github.com/terraform-providers/terraform-provider-aws/issues/6589))
* resource/aws_s3_bucket: Support replication rule destination storage class `GLACIER` ([#6613](https://github.com/terraform-providers/terraform-provider-aws/issues/6613))
* resource/aws_s3_bucket_inventory: Support destination bucket `Parquet` in `format` validation ([#6729](https://github.com/terraform-providers/terraform-provider-aws/issues/6729))
* resource/aws_s3_bucket_object: Support `GLACIER` in `storage_class` validation ([#6610](https://github.com/terraform-providers/terraform-provider-aws/issues/6610))
* resource/aws_s3_bucket_object: Support `INTELLIGENT_TIERING` in `storage_class` validation ([#6589](https://github.com/terraform-providers/terraform-provider-aws/issues/6589))
* resource/aws_ses_event_destination: Support multiple `cloudwatch_destination` configuration blocks ([#6690](https://github.com/terraform-providers/terraform-provider-aws/issues/6690))
* resource/aws_subnet: Add `availability_zone_id` argument and `owner_id` attribute ([#6642](https://github.com/terraform-providers/terraform-provider-aws/issues/6642))
* resource/aws_subnet: Use API provided `arn` attribute ([#6642](https://github.com/terraform-providers/terraform-provider-aws/issues/6642))
* resource/aws_vpc: Add `owner_id` attribute ([#6642](https://github.com/terraform-providers/terraform-provider-aws/issues/6642))
* resource/aws_vpc_dhcp_options: Add `owner_id` attribute ([#6642](https://github.com/terraform-providers/terraform-provider-aws/issues/6642))

BUG FIXES:

* resource/aws_db_instance: Allow `configuring-iam-database-auth` as pending state ([#6597](https://github.com/terraform-providers/terraform-provider-aws/issues/6597))
* resource/aws_ec2_transit_gateway_vpc_attachment: Prevent error when Transit Gateway does not have default route table ([#6665](https://github.com/terraform-providers/terraform-provider-aws/issues/6665))
* resource/aws_iam_user_ssh_key: Properly trigger resource recreation with `encoding` and `public_key` updates ([#6718](https://github.com/terraform-providers/terraform-provider-aws/issues/6718))
* resource/aws_iot_topic_rule: Omit sending empty string `cloudwatch_metric` configuration block `metric_timestamp` argument to AWS ([#6618](https://github.com/terraform-providers/terraform-provider-aws/issues/6618))

## 1.50.0 (November 29, 2018)

ENHANCEMENTS

* resource/aws_codedeploy_app: Support `ECS` `compute_platform` ([#6647](https://github.com/terraform-providers/terraform-provider-aws/issues/6647))
* resource/aws_codedeploy_deployment_group: Add `ecs_service` argument and `load_balancer_info` configuration block `target_group_pair_info` argument (Support ECS Blue/Green Deployment) ([#6647](https://github.com/terraform-providers/terraform-provider-aws/issues/6647))
* resource/aws_ecs_service: Add `deployment_controller` argument ([#6647](https://github.com/terraform-providers/terraform-provider-aws/issues/6647))

## 1.49.0 (November 27, 2018)

FEATURES

* **New Data Source:** `aws_ec2_transit_gateway` ([#6605](https://github.com/terraform-providers/terraform-provider-aws/issues/6605))
* **New Data Source:** `aws_ec2_transit_gateway_route_table` ([#6605](https://github.com/terraform-providers/terraform-provider-aws/issues/6605))
* **New Data Source:** `aws_ec2_transit_gateway_vpc_attachment` ([#6605](https://github.com/terraform-providers/terraform-provider-aws/issues/6605))
* **New Resource:** `aws_ec2_transit_gateway` ([#6605](https://github.com/terraform-providers/terraform-provider-aws/issues/6605))
* **New Resource:** `aws_ec2_transit_gateway_route` ([#6605](https://github.com/terraform-providers/terraform-provider-aws/issues/6605))
* **New Resource:** `aws_ec2_transit_gateway_route_table` ([#6605](https://github.com/terraform-providers/terraform-provider-aws/issues/6605))
* **New Resource:** `aws_ec2_transit_gateway_route_table_association` ([#6605](https://github.com/terraform-providers/terraform-provider-aws/issues/6605))
* **New Resource:** `aws_ec2_transit_gateway_route_table_propagation` ([#6605](https://github.com/terraform-providers/terraform-provider-aws/issues/6605))
* **New Resource:** `aws_ec2_transit_gateway_vpc_attachment` ([#6605](https://github.com/terraform-providers/terraform-provider-aws/issues/6605))

ENHANCEMENTS

* data-source/aws_route: Add `transit_gateway_id` attribute ([#6605](https://github.com/terraform-providers/terraform-provider-aws/issues/6605))
* data-source/aws_route_table: Add `route` attribute block `transit_gateway_id` attribute ([#6605](https://github.com/terraform-providers/terraform-provider-aws/issues/6605))
* resource/aws_default_route_table: Add `route` configuration block `transit_gateway_id` argument ([#6605](https://github.com/terraform-providers/terraform-provider-aws/issues/6605))
* resource/aws_route: Add `transit_gateway_id` argument ([#6605](https://github.com/terraform-providers/terraform-provider-aws/issues/6605))
* resource/aws_route_table: Add `route` configuration block `transit_gateway_id` argument ([#6605](https://github.com/terraform-providers/terraform-provider-aws/issues/6605))
* resource/aws_vpn_connection: Add `transit_gateway_id` argument, mark `vpn_gateway_id` as optional ([#6605](https://github.com/terraform-providers/terraform-provider-aws/issues/6605))

## 1.48.0 (November 26, 2018)

FEATURES

* **New Resource:** `aws_datasync_agent` ([#6591](https://github.com/terraform-providers/terraform-provider-aws/issues/6591))
* **New Resource:** `aws_datasync_location_efs` ([#6591](https://github.com/terraform-providers/terraform-provider-aws/issues/6591))
* **New Resource:** `aws_datasync_location_nfs` ([#6591](https://github.com/terraform-providers/terraform-provider-aws/issues/6591))
* **New Resource:** `aws_datasync_location_s3` ([#6591](https://github.com/terraform-providers/terraform-provider-aws/issues/6591))
* **New Resource:** `aws_datasync_task` ([#6591](https://github.com/terraform-providers/terraform-provider-aws/issues/6591))

## 1.47.0 (November 26, 2018)

FEATURES:

* **New Data Source:** `aws_route53_delegation_set` ([#6152](https://github.com/terraform-providers/terraform-provider-aws/issues/6152))
* **New Data Source:** `aws_ssm_document` ([#6479](https://github.com/terraform-providers/terraform-provider-aws/issues/6479))

ENHANCEMENTS:

* resource/aws_ecs_service: Add `enable_ecs_managed_tags` argument ([#6544](https://github.com/terraform-providers/terraform-provider-aws/issues/6544))
* resource/aws_kinesis_firehose_delivery_stream: Add `tags` argument ([#6548](https://github.com/terraform-providers/terraform-provider-aws/issues/6548))
* resource/aws_organizations_organization: Add `aws_service_access_principals` argument ([#6581](https://github.com/terraform-providers/terraform-provider-aws/issues/6581))
* resource/aws_s3_bucket_policy: Support resource import ([#6543](https://github.com/terraform-providers/terraform-provider-aws/issues/6543))
* resource/aws_vpc: Support plan-time validation for `cidr_block` block size ([#6577](https://github.com/terraform-providers/terraform-provider-aws/issues/6577))

BUG FIXES:

* resource/aws_elastic_transcoder_preset: Properly read `video_codec_options` into Terraform state ([#6545](https://github.com/terraform-providers/terraform-provider-aws/issues/6545))
* resource/aws_subnet: Always set `ipv6_cidr_block_association_id` and `ipv6_cidr_block` attributes in Terraform state ([#6533](https://github.com/terraform-providers/terraform-provider-aws/issues/6533))

## 1.46.0 (November 20, 2018)

FEATURES:

* **New Data Source:** `aws_api_gateway_api_key` ([#6449](https://github.com/terraform-providers/terraform-provider-aws/issues/6449))

ENHANCEMENTS:

* data-source/aws_eip: Add `association_id`, `domain`, `instance_id`, `network_interface_id`, `network_interface_owner_id`, `private_ip`, and `public_ipv4_pool` attributes ([#6463](https://github.com/terraform-providers/terraform-provider-aws/issues/6463)] / [[#6518](https://github.com/terraform-providers/terraform-provider-aws/issues/6518))
* resource/aws_ecs_cluster: Add `tags` argument ([#6486](https://github.com/terraform-providers/terraform-provider-aws/issues/6486))
* resource/aws_ecs_service: Add `tags` argument ([#6486](https://github.com/terraform-providers/terraform-provider-aws/issues/6486))
* resource/aws_ecs_task_definition: Add `tags` argument ([#6486](https://github.com/terraform-providers/terraform-provider-aws/issues/6486))
* resource/aws_ecs_task_definition: Add `ipc_mode` and `pid_mode` arguments ([#6515](https://github.com/terraform-providers/terraform-provider-aws/issues/6515))
* resource/aws_eip: Add `public_ipv4_pool` argument ([#6518](https://github.com/terraform-providers/terraform-provider-aws/issues/6518))
* resource/aws_iam_role: Add `tags` argument ([#6499](https://github.com/terraform-providers/terraform-provider-aws/issues/6499))
* resource/aws_iam_user: Add `tags` argument ([#6497](https://github.com/terraform-providers/terraform-provider-aws/issues/6497))
* resource/aws_sns_topic: Add `kms_master_key_id` argument (support server-side encryption) ([#6502](https://github.com/terraform-providers/terraform-provider-aws/issues/6502))

BUG FIXES:

* resource/aws_kinesis_analytics_application: Properly handle `processing_configuration` argument ([#6495](https://github.com/terraform-providers/terraform-provider-aws/issues/6495))

## 1.45.0 (November 15, 2018)

ENHANCEMENTS:

* resource/aws_autoscaling_group: Mixed Instances Policy support ([#6465](https://github.com/terraform-providers/terraform-provider-aws/issues/6465))

## 1.44.0 (November 14, 2018)

FEATURES:

* **New Resource:** `aws_gamelift_game_session_queue` ([#6335](https://github.com/terraform-providers/terraform-provider-aws/issues/6335))
* **New Resource:** `aws_glacier_vault_lock` ([#6432](https://github.com/terraform-providers/terraform-provider-aws/issues/6432))

ENHANCEMENTS:

* data-source/aws_eip: Add `filter` argument ([#3525](https://github.com/terraform-providers/terraform-provider-aws/issues/3525))
* data-source/aws_eip: Add `tags` argument ([#3505](https://github.com/terraform-providers/terraform-provider-aws/issues/3505))
* data-source/aws_eip: Support EC2-Classic Elastic IPs ([#3522](https://github.com/terraform-providers/terraform-provider-aws/issues/3522))
* resource/aws_codebuild_project: Support `source` `report_build_status` for Bitbucket ([#6426](https://github.com/terraform-providers/terraform-provider-aws/issues/6426))
* resource/aws_dlm_lifecycle_policy: Add `copy_tags` argument ([#6445](https://github.com/terraform-providers/terraform-provider-aws/issues/6445))
* resource/aws_ebs_snapshot: Allow retries for `SnapshotCreationPerVolumeRateExceeded` errors on creation ([#6414](https://github.com/terraform-providers/terraform-provider-aws/issues/6414))
* resource/aws_ebs_volume: Switch to tagging on creation ([#6396](https://github.com/terraform-providers/terraform-provider-aws/issues/6396))
* resource/aws_elastic_transcoder_pipeline: Support resource import ([#6388](https://github.com/terraform-providers/terraform-provider-aws/issues/6388))
* resource/aws_elastic_transcoder_preset: Support resource import ([#6388](https://github.com/terraform-providers/terraform-provider-aws/issues/6388))
* resource/aws_lambda_event_source_mapping: Add `starting_position_timestamp` argument ([#6437](https://github.com/terraform-providers/terraform-provider-aws/issues/6437))
* resource/aws_route53_health_check: Provide plan-time validation for `type` ([#6460](https://github.com/terraform-providers/terraform-provider-aws/issues/6460))
* resource/aws_ses_receipt_rule: Support resource import ([#6237](https://github.com/terraform-providers/terraform-provider-aws/issues/6237))
* resource/aws_ssm_maintenance_window_task: Add `description` and `name` arguments ([#5762](https://github.com/terraform-providers/terraform-provider-aws/issues/5762))

BUG FIXES:

* data-source/aws_ebs_snapshot: Fix `most_recent` ordering ([#6414](https://github.com/terraform-providers/terraform-provider-aws/issues/6414))
* resource/aws_cloudwatch_log_metric_filter: Properly leave `default_value` empty when unset ([#5933](https://github.com/terraform-providers/terraform-provider-aws/issues/5933))
* resource/aws_route53_health_check: Properly read `child_healthchecks` into Terraform state ([#6460](https://github.com/terraform-providers/terraform-provider-aws/issues/6460))
* resource/aws_security_group_rule: Support all non-zero `from_port` and `to_port` configurations with `protocol` ALL/-1 ([#6423](https://github.com/terraform-providers/terraform-provider-aws/issues/6423))
* resource/aws_sns_platform_application: Properly trigger resource recreation when deleted outside Terraform ([#6436](https://github.com/terraform-providers/terraform-provider-aws/issues/6436))
* service/ec2: Allow `tags` and `volume_tags` updates to retry based on SDK retries instead of time bounds for EC2 throttling ([#3586](https://github.com/terraform-providers/terraform-provider-aws/issues/3586))

## 1.43.2 (November 10, 2018)

BUG FIXES:

* resource/aws_security_group_rule: Prevent crash when reading rules from groups containing an `ALL`/`-1` `protocol` rule ([#6419](https://github.com/terraform-providers/terraform-provider-aws/issues/6419))

## 1.43.1 (November 09, 2018)

BUG FIXES:

* resource/aws_cloudwatch_metric_alarm: Accept EC2 automate reboot ARN ([#6405](https://github.com/terraform-providers/terraform-provider-aws/issues/6405))
* resource/aws_lambda_function: Handle slower code uploads on creation with configurable timeout ([#6409](https://github.com/terraform-providers/terraform-provider-aws/issues/6409))
* resource/aws_rds_cluster: Prevent `InvalidParameterCombination` error with `engine_version` and `snapshot_identifier` on creation ([#6391](https://github.com/terraform-providers/terraform-provider-aws/issues/6391))
* resource/aws_security_group_rule: Properly handle updating description when `protocol` is -1/ALL ([#6407](https://github.com/terraform-providers/terraform-provider-aws/issues/6407))
* resource/aws_vpc: Always set `assign_generated_ipv6_cidr_block`, `ipv6_association_id`, and `ipv6_cidr_block` attributes in Terraform state ([#2103](https://github.com/terraform-providers/terraform-provider-aws/issues/2103))
* resource/aws_vpc: Always wait for IPv6 CIDR block association on resource creation if `assign_generated_ipv6_cidr_block` is set ([#6394](https://github.com/terraform-providers/terraform-provider-aws/issues/6394))
* service/ec2: Properly ignore sending existing tags during updates ([#5108](https://github.com/terraform-providers/terraform-provider-aws/issues/5108)] / [[#6370](https://github.com/terraform-providers/terraform-provider-aws/issues/6370))

## 1.43.0 (November 07, 2018)

NOTES:

* resource/aws_lb_listener: This resource will now sort the API response based on action ordering. If necessary, sorting your configuration based on `order` should resolve any plan difference.
* resource/aws_lb_listener_rule: This resource will now sort the API response based on action ordering. If necessary, sorting your configuration based on `order` should resolve any plan difference.

FEATURES:

* **New Resource:** `aws_dlm_lifecycle_policy` ([#5558](https://github.com/terraform-providers/terraform-provider-aws/issues/5558))
* **New Resource:** `aws_kinesis_analytics_application` ([#5456](https://github.com/terraform-providers/terraform-provider-aws/issues/5456))

ENHANCEMENTS:

* data-source/aws_efs_file_system: Add `arn` attribute ([#6371](https://github.com/terraform-providers/terraform-provider-aws/issues/6371))
* data-source/aws_efs_mount_target: Add `file_system_arn` attribute ([#6371](https://github.com/terraform-providers/terraform-provider-aws/issues/6371))
* data-source/aws_mq_broker: Add `logs` attribute ([#6122](https://github.com/terraform-providers/terraform-provider-aws/issues/6122))
* resource/aws_efs_file_system: Add `arn` attribute ([#6371](https://github.com/terraform-providers/terraform-provider-aws/issues/6371))
* resource/aws_efs_mount_target: Add `file_system_arn` attribute ([#6371](https://github.com/terraform-providers/terraform-provider-aws/issues/6371))
* resource/aws_launch_configuration: Add `capacity_reservation_specification` argument ([#6325](https://github.com/terraform-providers/terraform-provider-aws/issues/6325))
* resource/aws_mq_broker: Add `logs` argument ([#6122](https://github.com/terraform-providers/terraform-provider-aws/issues/6122))

BUG FIXES:

* resource/aws_ecs_service: Continue supporting replica `deployment_minimum_healthy_percent = 0` and `deployment_maximum_percent = 100` ([#6316](https://github.com/terraform-providers/terraform-provider-aws/issues/6316))
* resource/aws_flow_log: Automatically trim `:*` suffix from `log_destination` argument ([#6377](https://github.com/terraform-providers/terraform-provider-aws/issues/6377))
* resource/aws_iam_user: Delete SSH keys with `force_delete` ([#6337](https://github.com/terraform-providers/terraform-provider-aws/issues/6337))
* resource/aws_lb_listener: Prevent panics with actions deleted outside Terraform ([#6319](https://github.com/terraform-providers/terraform-provider-aws/issues/6319))
* resource/aws_lb_listener_rule: Prevent panics with actions deleted outside Terraform ([#6319](https://github.com/terraform-providers/terraform-provider-aws/issues/6319))
* resource/aws_opsworks_application: Properly recreate resource on `short_name` updates ([#6359](https://github.com/terraform-providers/terraform-provider-aws/issues/6359))
* resource/aws_s3_bucket: Prevent `MalformedXML` error when using cross-region replication V1 with an empty `prefix` ([#6344](https://github.com/terraform-providers/terraform-provider-aws/issues/6344))

## 1.42.0 (October 31, 2018)

NOTES:

* resource/aws_route53_zone: The `vpc_id` and `vpc_region` arguments have been deprecated in favor of `vpc` configuration block(s). To upgrade, wrap existing `vpc_id` and `vpc_region` arguments with `vpc { ... }`. Since `vpc` is an exclusive set of VPC associations, you may need to define other `vpc` configuration blocks to match the infrastructure, or use lifecycle configuration `ignore_changes` to suppress the plan difference.
* resource/aws_route53_zone_association: Due to the multiple VPC association support now available in the `aws_route53_zone` resource, we recommend removing usage of this resource unless necessary for ordering. To remove this resource from management (without disassociating VPCs), you can use `terraform state rm`. If necessary to keep this resource for ordering, you can use the lifecycle `ignore_changes` in the `aws_route53_zone` resource to suppress plan differences.

FEATURES:

* **New Resource:** `aws_ec2_capacity_reservation` ([#6291](https://github.com/terraform-providers/terraform-provider-aws/issues/6291))
* **New Resource:** `aws_glue_security_configuration` ([#6288](https://github.com/terraform-providers/terraform-provider-aws/issues/6288))
* **New Resource:** `aws_iot_policy_attachment` ([#5864](https://github.com/terraform-providers/terraform-provider-aws/issues/5864))
* **New Resource:** `aws_iot_thing_principal_attachment` ([#5868](https://github.com/terraform-providers/terraform-provider-aws/issues/5868))
* **New Resource:** `aws_pinpoint_apns_sandbox_channel` ([#6233](https://github.com/terraform-providers/terraform-provider-aws/issues/6233))
* **New Resource:** `aws_pinpoint_apns_voip_channel` ([#6234](https://github.com/terraform-providers/terraform-provider-aws/issues/6234))
* **New Resource:** `aws_pinpoint_apns_voip_sandbox_channel` ([#6235](https://github.com/terraform-providers/terraform-provider-aws/issues/6235))

ENHANCEMENTS:

* data-source/aws_iot_endpoint: Add `endpoint_type` argument ([#6215](https://github.com/terraform-providers/terraform-provider-aws/issues/6215))
* data-source/aws_nat_gateway: Support `tags` as argument and attribute ([#6231](https://github.com/terraform-providers/terraform-provider-aws/issues/6231))
* resource/aws_budgets_budget: Support resource import ([#6226](https://github.com/terraform-providers/terraform-provider-aws/issues/6226))
* resource/aws_cloudwatch_event_permission: Add `condition` argument (support Organizations access) ([#6261](https://github.com/terraform-providers/terraform-provider-aws/issues/6261))
* resource/aws_codepipeline_webhook: Support resource import ([#6202](https://github.com/terraform-providers/terraform-provider-aws/issues/6202))
* resource/aws_cognito_user_pool_domain: Add `certificate_arn` argument (support custom domains) ([#6185](https://github.com/terraform-providers/terraform-provider-aws/issues/6185))
* resource/aws_dx_hosted_private_virtual_interface: Add `mtu` argument and `jumbo_frame_capable` attribute ([#6142](https://github.com/terraform-providers/terraform-provider-aws/issues/6142))
* resource/aws_dx_private_virtual_interface: Add `mtu` argument and `jumbo_frame_capable` attribute ([#6141](https://github.com/terraform-providers/terraform-provider-aws/issues/6141))
* resource/aws_ecs_service: Support `deployment_minimum_healthy_percent` for `DAEMON` strategy ([#6150](https://github.com/terraform-providers/terraform-provider-aws/issues/6150))
* resource/aws_flow_log: Add `log_destination` and `log_destination_type` arguments (support sending to S3) ([#5509](https://github.com/terraform-providers/terraform-provider-aws/issues/5509))
* resource/aws_glue_job: Add `security_configuration` argument ([#6232](https://github.com/terraform-providers/terraform-provider-aws/issues/6232))
* resource/aws_lb_target_group: Improve `name` and `name_prefix` argument plan-time validation ([#6168](https://github.com/terraform-providers/terraform-provider-aws/issues/6168))
* resource/aws_s3_bucket: Support S3 Cross-Region Replication filtering based on S3 object tags ([#6095](https://github.com/terraform-providers/terraform-provider-aws/issues/6095))
* resource/aws_secretsmanager_secret: Add `name_prefix` argument ([#6277](https://github.com/terraform-providers/terraform-provider-aws/issues/6277))
* resource/aws_secretsmanager_secret: Add plan-time validation for `name` argument ([#6277](https://github.com/terraform-providers/terraform-provider-aws/issues/6277))
* resource/aws_route53_zone: Add `vpc` argument, deprecate `vpc_id` and `vpc_region` arguments (support multiple VPC associations) ([#6299](https://github.com/terraform-providers/terraform-provider-aws/issues/6299))
* resource/aws_waf_rule: Support resource import ([#6247](https://github.com/terraform-providers/terraform-provider-aws/issues/6247))

BUG FIXES:

* data-source/aws_network_interface: Properly handle reading `private_ip` into Terraform state ([#6284](https://github.com/terraform-providers/terraform-provider-aws/issues/6284))
* resource/aws_ami_launch_permission: Prevent panic reading public permissions ([#6224](https://github.com/terraform-providers/terraform-provider-aws/issues/6224))
* resource/aws_budgets_budget: Properly read `time_period_start` and `time_period_end` into Terraform state ([#6226](https://github.com/terraform-providers/terraform-provider-aws/issues/6226))
* resource/aws_cloudwatch_metric_alarm: Allow EC2 Automate ARNs with `alarm_actions` ([#6206](https://github.com/terraform-providers/terraform-provider-aws/issues/6206))
* resource/aws_dx_gateway: Allow legacy `amazon_side_asn` in plan-time validation ([#6253](https://github.com/terraform-providers/terraform-provider-aws/issues/6253))
* resource/aws_egress_only_internet_gateway: Improve eventual consistency logic during creation ([#6190](https://github.com/terraform-providers/terraform-provider-aws/issues/6190))
* resource/aws_glue_crawler: Suppress `role` difference when using ARN ([#6293](https://github.com/terraform-providers/terraform-provider-aws/issues/6293))
* resource/aws_iam_role_policy: Properly handle reading attributes into Terraform state after creation and update ([#6304](https://github.com/terraform-providers/terraform-provider-aws/issues/6304))
* resource/aws_kinesis_firehose_delivery_stream: Properly recreate resource when updating `elasticsearch_configuration` `s3_backup_mode` ([#6305](https://github.com/terraform-providers/terraform-provider-aws/issues/6305))
* resource/aws_nat_gateway: Remove `network_interface_id`, `private_ip`, and `public_ip` as configurable (they continue to be available as read-only attributes) ([#6225](https://github.com/terraform-providers/terraform-provider-aws/issues/6225))
* resource/aws_network_acl: Properly handle ICMP code and type with IPv6 ICMP (protocol 58) ([#6264](https://github.com/terraform-providers/terraform-provider-aws/issues/6264))
* resource/aws_network_acl_rule: Suppress `protocol` differences between name and number ([#2454](https://github.com/terraform-providers/terraform-provider-aws/issues/2454))
* resource/aws_network_acl_rule: Properly handle ICMP code and type with IPv6 ICMP (protocol 58) ([#6263](https://github.com/terraform-providers/terraform-provider-aws/issues/6263))
* resource/aws_rds_cluster_parameter_group: Properly read `parameter` `apply_method` into Terraform state ([#6295](https://github.com/terraform-providers/terraform-provider-aws/issues/6295))

## 1.41.0 (October 18, 2018)

FEATURES:

* **New Data Source:** `aws_cloudhsm_v2_cluster` ([#4125](https://github.com/terraform-providers/terraform-provider-aws/issues/4125))
* **New Resource:** `aws_cloudhsm_v2_cluster` ([#4125](https://github.com/terraform-providers/terraform-provider-aws/issues/4125))
* **New Resource:** `aws_cloudhsm_v2_hsm` ([#4125](https://github.com/terraform-providers/terraform-provider-aws/issues/4125))
* **New Resource:** `aws_codepipeline_webhook` ([#5875](https://github.com/terraform-providers/terraform-provider-aws/issues/5875))
* **New Resource:** `aws_pinpoint_apns_channel` ([#6194](https://github.com/terraform-providers/terraform-provider-aws/issues/6194))
* **New Resource:** `aws_redshift_event_subscription` ([#6146](https://github.com/terraform-providers/terraform-provider-aws/issues/6146))

ENHANCEMENTS:

* resource/aws_appsync_datasource: Support resource import ([#6139](https://github.com/terraform-providers/terraform-provider-aws/issues/6139))
* resource/aws_appsync_datasource: Support `HTTP` `type` and add `http_config` argument ([#6139](https://github.com/terraform-providers/terraform-provider-aws/issues/6139))
* resource/aws_appsync_datasource: Make `dynamodb_config` and `elasticsearch_config` `region` configuration optional based on resource current region ([#6139](https://github.com/terraform-providers/terraform-provider-aws/issues/6139))
* resource/aws_appsync_graphql_api: Add `log_config` argument ([#6138](https://github.com/terraform-providers/terraform-provider-aws/issues/6138))
* resource/aws_appsync_graphql_api: Add `openid_connect_config` argument ([#6138](https://github.com/terraform-providers/terraform-provider-aws/issues/6138))
* resource/aws_appsync_graphql_api: Add `uris` attribute ([#6138](https://github.com/terraform-providers/terraform-provider-aws/issues/6138))
* resource/aws_appsync_graphql_api: Make `user_pool_config` `aws_region` configuration optional based on resource current region ([#6138](https://github.com/terraform-providers/terraform-provider-aws/issues/6138))
* resource/aws_athena_database: Add `encryption_configuration` argument ([#6117](https://github.com/terraform-providers/terraform-provider-aws/issues/6117))
* resource/aws_cloudwatch_metric_alarm: Validate `alarm_actions` ([#6151](https://github.com/terraform-providers/terraform-provider-aws/issues/6151))
* resource/aws_codebuild_project: Support `NO_SOURCE` in `source` `type` ([#6140](https://github.com/terraform-providers/terraform-provider-aws/issues/6140))
* resource/aws_db_instance: Directly restore snapshot with `parameter_group_name` set ([#6200](https://github.com/terraform-providers/terraform-provider-aws/issues/6200))
* resource/aws_dx_connection: Add `jumbo_frame_capable` attribute ([#6143](https://github.com/terraform-providers/terraform-provider-aws/issues/6143))
* resource/aws_dynamodb_table: Prevent error `UnknownOperationException: Tagging is not currently supported in DynamoDB Local` ([#6149](https://github.com/terraform-providers/terraform-provider-aws/issues/6149))
* resource/aws_lb_listener: Allow `default_action` `order` to be based on Terraform configuration ordering ([#6124](https://github.com/terraform-providers/terraform-provider-aws/issues/6124))
* resource/aws_lb_listener_rule: Allow `action` `order` to be based on Terraform configuration ordering ([#6124](https://github.com/terraform-providers/terraform-provider-aws/issues/6124))
* resource/aws_rds_cluster: Directly restore snapshot with `db_cluster_parameter_group_name` set ([#6200](https://github.com/terraform-providers/terraform-provider-aws/issues/6200))

BUG FIXES:

* resource/aws_appsync_graphql_api: Properly handle updates by passing all parameters ([#6138](https://github.com/terraform-providers/terraform-provider-aws/issues/6138))
* resource/aws_ecs_service: Properly handle `random` placement strategy ([#6176](https://github.com/terraform-providers/terraform-provider-aws/issues/6176))
* resource/aws_lb_listener: Prevent unconfigured `default_action` `order` from showing difference ([#6119](https://github.com/terraform-providers/terraform-provider-aws/issues/6119))
* resource/aws_lb_listener_rule: Prevent unconfigured `action` `order` from showing difference ([#6119](https://github.com/terraform-providers/terraform-provider-aws/issues/6119))
* resource/aws_lb_listener_rule: Retry read for eventual consistency after resource creation ([#6154](https://github.com/terraform-providers/terraform-provider-aws/issues/6154))

## 1.40.0 (October 10, 2018)

FEATURES:

* **New Data Source:** `aws_launch_template` ([#6064](https://github.com/terraform-providers/terraform-provider-aws/issues/6064))
* **New Data Source:** `aws_workspaces_bundle` ([#3243](https://github.com/terraform-providers/terraform-provider-aws/issues/3243))
* **New Guide:** [`AWS IAM Policy Documents`](https://www.terraform.io/docs/providers/aws/guides/iam-policy-documents.html) ([#6016](https://github.com/terraform-providers/terraform-provider-aws/issues/6016))
* **New Resource:** `aws_ebs_snapshot_copy` ([#3086](https://github.com/terraform-providers/terraform-provider-aws/issues/3086))
* **New Resource:** `aws_pinpoint_adm_channel` ([#6038](https://github.com/terraform-providers/terraform-provider-aws/issues/6038))
* **New Resource:** `aws_pinpoint_baidu_channel` ([#6111](https://github.com/terraform-providers/terraform-provider-aws/issues/6111))
* **New Resource:** `aws_pinpoint_email_channel` ([#6110](https://github.com/terraform-providers/terraform-provider-aws/issues/6110))
* **New Resource:** `aws_pinpoint_event_stream` ([#6069](https://github.com/terraform-providers/terraform-provider-aws/issues/6069))
* **New Resource:** `aws_pinpoint_gcm_channel` ([#6089](https://github.com/terraform-providers/terraform-provider-aws/issues/6089))
* **New Resource:** `aws_pinpoint_sms_channel` ([#6088](https://github.com/terraform-providers/terraform-provider-aws/issues/6088))
* **New Resource:** `aws_redshift_snapshot_copy_grant` ([#5134](https://github.com/terraform-providers/terraform-provider-aws/issues/5134))

ENHANCEMENTS:

* data-source/aws_iam_policy_document: Make `statement` argument optional ([#6052](https://github.com/terraform-providers/terraform-provider-aws/issues/6052))
* data-source/aws_secretsmanager_secret: Add `policy` attribute ([#6091](https://github.com/terraform-providers/terraform-provider-aws/issues/6091))
* data-source/aws_secretsmanager_secret_version: Add `secret_binary` attribute ([#6070](https://github.com/terraform-providers/terraform-provider-aws/issues/6070))
* resource/aws_codebuild_project: Add `environment` `certificate` argument ([#6087](https://github.com/terraform-providers/terraform-provider-aws/issues/6087))
* resource/aws_ecr_repository: Add configurable `delete` timeout ([#3910](https://github.com/terraform-providers/terraform-provider-aws/issues/3910))
* resource/aws_elastic_beanstalk_environment: Add `platform_arn` argument (support custom platforms) ([#6093](https://github.com/terraform-providers/terraform-provider-aws/issues/6093))
* resource/aws_lb_listener: Support Cognito and OIDC authentication ([#6094](https://github.com/terraform-providers/terraform-provider-aws/issues/6094))
* resource/aws_lb_listener_rule: Support Cognito and OIDC authentication ([#6094](https://github.com/terraform-providers/terraform-provider-aws/issues/6094))
* resource/aws_mq_broker: Add `instances` `ip_address` attribute ([#6103](https://github.com/terraform-providers/terraform-provider-aws/issues/6103))
* resource/aws_rds_cluster: Support `engine_version` updates ([#5010](https://github.com/terraform-providers/terraform-provider-aws/issues/5010))
* resource/aws_s3_bucket: Add replication `access_control_translation` and `account_id` arguments (support cross-account replication ownership) ([#3577](https://github.com/terraform-providers/terraform-provider-aws/issues/3577))
* resource/aws_secretsmanager_secret_version: Add `secret_binary` argument ([#6070](https://github.com/terraform-providers/terraform-provider-aws/issues/6070))
* resource/aws_security_group_rule: Support resource import ([#6027](https://github.com/terraform-providers/terraform-provider-aws/issues/6027))

BUG FIXES:

* resource/aws_appautoscaling_policy: Properly handle negative values in step scaling metric intervals ([#3480](https://github.com/terraform-providers/terraform-provider-aws/issues/3480))
* resource/aws_appsync_datasource: Properly pass all attributes during update ([#5814](https://github.com/terraform-providers/terraform-provider-aws/issues/5814))
* resource/aws_batch_job_queue: Prevent error during read of non-existent Job Queue ([#6085](https://github.com/terraform-providers/terraform-provider-aws/issues/6085))
* resource/aws_ecr_repository: Retry read for eventual consistency after resource creation ([#3910](https://github.com/terraform-providers/terraform-provider-aws/issues/3910))
* resource/aws_ecs_service: Properly remove non-existent services from Terraform state ([#6039](https://github.com/terraform-providers/terraform-provider-aws/issues/6039))
* resource/aws_iam_instance_profile: Retry for eventual consistency when adding a role ([#6079](https://github.com/terraform-providers/terraform-provider-aws/issues/6079))
* resource/aws_lb_listener: Retry read for eventual consistency after resource creation ([#5167](https://github.com/terraform-providers/terraform-provider-aws/issues/5167))

## 1.39.0 (October 03, 2018)

FEATURES:

* **New Resource:** `aws_ec2_fleet` ([#5960](https://github.com/terraform-providers/terraform-provider-aws/issues/5960))
* **New Resource:** `aws_pinpoint_app` ([#5956](https://github.com/terraform-providers/terraform-provider-aws/issues/5956))

ENHANCEMENTS:

* resource/aws_cloudwatch_event_target: Support additional ECS target arguments ([#5982](https://github.com/terraform-providers/terraform-provider-aws/issues/5982))
* resource/aws_codedeploy_app: Support resource import ([#6025](https://github.com/terraform-providers/terraform-provider-aws/issues/6025))
* resource/aws_codedeploy_deployment_config: Support resource import ([#6025](https://github.com/terraform-providers/terraform-provider-aws/issues/6025))
* resource/aws_codedeploy_deployment_group: Support resource import ([#6025](https://github.com/terraform-providers/terraform-provider-aws/issues/6025))
* resource/aws_db_instance: Add `deletion_protection` argument ([#6011](https://github.com/terraform-providers/terraform-provider-aws/issues/6011))
* resource/aws_dx_connection: Support 50Mbps, 100Mbps, 200Mbps, 300Mbps, 400Mbps, 500Mbps as valid `bandwidth` values ([#6057](https://github.com/terraform-providers/terraform-provider-aws/issues/6057))
* resource/aws_dx_lag: Support 50Mbps, 100Mbps, 200Mbps, 300Mbps, 400Mbps, 500Mbps as valid `connections_bandwidth` values ([#6057](https://github.com/terraform-providers/terraform-provider-aws/issues/6057))
* resource/aws_elasticsearch_domain: Add `node_to_node_encryption` argument ([#5997](https://github.com/terraform-providers/terraform-provider-aws/issues/5997))
* resource/aws_rds_cluster: Add `deletion_protection` argument ([#6010](https://github.com/terraform-providers/terraform-provider-aws/issues/6010))
* resource/aws_sns_topic_subscription: Add `delivery_policy` argument ([#3289](https://github.com/terraform-providers/terraform-provider-aws/issues/3289))
* resource/aws_spot_fleet_request: Add `instance_pools_to_use_count` argument ([#5955](https://github.com/terraform-providers/terraform-provider-aws/issues/5955))

BUG FIXES:

* resource/aws_api_gateway_deployment: Do not delete stage if it is in use by another deployment ([#3896](https://github.com/terraform-providers/terraform-provider-aws/issues/3896))
* resource/aws_codedeploy_deployment_group: Include autoscaling groups when updating blue green config ([#5827](https://github.com/terraform-providers/terraform-provider-aws/issues/5827))
* resource/aws_codedeploy_deployment_group: Properly read `autoscaling_groups` into Terraform state ([#6025](https://github.com/terraform-providers/terraform-provider-aws/issues/6025))
* resource/aws_ecs_task_definition: Properly handle task scoped docker volume configurations ([#5907](https://github.com/terraform-providers/terraform-provider-aws/issues/5907))
* resource/aws_network_interface_sg_attachment: Properly handle `InvalidNetworkInterfaceID.NotFound` errors ([#6048](https://github.com/terraform-providers/terraform-provider-aws/issues/6048))
* resource/aws_rds_cluster: Properly handle `kms_key_id` when restoring from snapshot ([#6012](https://github.com/terraform-providers/terraform-provider-aws/issues/6012))
* resource/aws_s3_bucket_object: Mark `version_id` as recomputed on `etag` updates ([#3861](https://github.com/terraform-providers/terraform-provider-aws/issues/3861))
* resource/aws_security_group: Prevent `InvalidNetworkInterfaceID.NotFound` errors when deleting lingering network interfaces ([#6037](https://github.com/terraform-providers/terraform-provider-aws/issues/6037))
* resource/aws_sns_topic_subscription: Properly read all attributes into Terraform state on reads ([#6023](https://github.com/terraform-providers/terraform-provider-aws/issues/6023))
* resource/aws_sns_topic_subscription: Properly handle `filter_policy` removal ([#6023](https://github.com/terraform-providers/terraform-provider-aws/issues/6023))
* resource/aws_subnet: Prevent `InvalidNetworkInterfaceID.NotFound` errors when deleting lingering network interfaces ([#6037](https://github.com/terraform-providers/terraform-provider-aws/issues/6037))

## 1.38.0 (September 26, 2018)

FEATURES:

* **New Data Source:** `aws_db_event_categories` ([#5514](https://github.com/terraform-providers/terraform-provider-aws/issues/5514))

ENHANCEMENTS:

* data-source/aws_autoscaling_groups: Add `arns` attribute ([#5766](https://github.com/terraform-providers/terraform-provider-aws/issues/5766))
* resource/aws_ami: Support resource import ([#5990](https://github.com/terraform-providers/terraform-provider-aws/issues/5990))
* resource/aws_codebuild_project: Add `secondary_artifacts` and `secondary_sources` arguments ([#5939](https://github.com/terraform-providers/terraform-provider-aws/issues/5939))
* resource/aws_codebuild_project: Add `arn` attribute ([#5973](https://github.com/terraform-providers/terraform-provider-aws/issues/5973))
* resource/aws_launch_template: Support `credit_specification` configuration of T3 instance types ([#5922](https://github.com/terraform-providers/terraform-provider-aws/issues/5922))
* resource/aws_launch_template: Allow `network_interface` `ipv6_address_count` configuration ([#5771](https://github.com/terraform-providers/terraform-provider-aws/issues/5771))
* resource/aws_rds_cluster: Support `parallelquery` `engine_mode` argument ([#5980](https://github.com/terraform-providers/terraform-provider-aws/issues/5980))

BUG FIXES:

* data-source/aws_ami: Prevent panics with AMIs in failed image state ([#5968](https://github.com/terraform-providers/terraform-provider-aws/issues/5968))
* resource/aws_db_instance: Properly set `backup_retention_period = 0` with `snapshot_identifier` ([#5970](https://github.com/terraform-providers/terraform-provider-aws/issues/5970))
* resource/aws_dms_replication_instance: Properly handle `engine_version` updates ([#5948](https://github.com/terraform-providers/terraform-provider-aws/issues/5948))
* resource/aws_launch_template: Prevent `Auto Scaling only supports the 'one-time' Spot instance type with no duration.` error when using `instance_market_options` and AutoScaling Groups ([#5957](https://github.com/terraform-providers/terraform-provider-aws/issues/5957))
* resource/aws_launch_template: Properly recreate existing resource when deleted ([#5967](https://github.com/terraform-providers/terraform-provider-aws/issues/5967))
* resource/aws_launch_template: Continue accepting string `"true"` and `"false"` values for `ebs_optimized` argument ([#5995](https://github.com/terraform-providers/terraform-provider-aws/issues/5995))
* resource/aws_load_balancer_policy: Properly handle resource when ELB is deleted ([#5972](https://github.com/terraform-providers/terraform-provider-aws/issues/5972))
* resource/aws_rds_cluster_instance: Properly handle `publicly_accessible` updates ([#5991](https://github.com/terraform-providers/terraform-provider-aws/issues/5991))
* resource/aws_security_group: Properly handle lingering ENIs from Lambda and similar services ([#4884](https://github.com/terraform-providers/terraform-provider-aws/issues/4884))
* resource/aws_subnet: Properly handle lingering ENIs from Lambda and similar services ([#4884](https://github.com/terraform-providers/terraform-provider-aws/issues/4884))

## 1.37.0 (September 19, 2018)

FEATURES:

* **New Resource:** `aws_dx_bgp_peer` ([#5886](https://github.com/terraform-providers/terraform-provider-aws/issues/5886))

ENHANCEMENTS:

* data-source/aws_ami_ids: Add `sort_ascending` argument ([#5912](https://github.com/terraform-providers/terraform-provider-aws/issues/5912))
* resource/aws_iam_role_policy_attachment: Support resource import ([#5910](https://github.com/terraform-providers/terraform-provider-aws/issues/5910))
* resource/aws_s3_bucket_inventory: Allow SSE-S3 encryption ([#5870](https://github.com/terraform-providers/terraform-provider-aws/issues/5870))
* resource/aws_security_group: Add `prefix_list_ids` argument for `ingress` rules ([#5916](https://github.com/terraform-providers/terraform-provider-aws/issues/5916))

BUG FIXES:

* resource/aws_config_config_rule: Prevent panic when specifying empty `scope` ([#5852](https://github.com/terraform-providers/terraform-provider-aws/issues/5852))
* resource/aws_iam_policy: Ensure `description` is properly read into Terraform state during resource creation ([#5884](https://github.com/terraform-providers/terraform-provider-aws/issues/5884))
* resource/aws_instance: Properly handle `credit_specifications` with T3 instance types ([#5805](https://github.com/terraform-providers/terraform-provider-aws/issues/5805))
* resource/aws_launch_template: Fix handling of `network_interface` `ipv6_addresses` ([#5883](https://github.com/terraform-providers/terraform-provider-aws/issues/5883))
* resource/aws_redshift_cluster: Properly disable logging when using `logging` nested argument ([#5895](https://github.com/terraform-providers/terraform-provider-aws/issues/5895))
* resource/aws_s3_bucket: Prevent panics with various API read failures ([#5842](https://github.com/terraform-providers/terraform-provider-aws/issues/5842))
* resource/aws_s3_bucket: Prevent `NoSuchBucket` error on deletion ([#5842](https://github.com/terraform-providers/terraform-provider-aws/issues/5842))
* resource/aws_wafregional_byte_match_set: Properly read `byte_match_tuple` into Terraform state ([#5902](https://github.com/terraform-providers/terraform-provider-aws/issues/5902))

## 1.36.0 (September 13, 2018)

FEATURES:

* **New Resource:** `aws_cloudfront_public_key` ([#5737](https://github.com/terraform-providers/terraform-provider-aws/issues/5737))

ENHANCEMENTS:

* data-source/aws_db_instance: Add `enabled_cloudwatch_logs_exports` attribute ([#5801](https://github.com/terraform-providers/terraform-provider-aws/issues/5801))
* resource/aws_api_gateway_stage: Add `xray_tracing_enabled` argument ([#5817](https://github.com/terraform-providers/terraform-provider-aws/issues/5817))
* resource/aws_cloudfront_distribution: Add `lambda_function_association` `include_body` argument ([#5681](https://github.com/terraform-providers/terraform-provider-aws/issues/5681))
* resource/aws_db_instance: Add `domain` and `domain_iam_role_name` arguments (support for domain joining RDS instances) ([#5378](https://github.com/terraform-providers/terraform-provider-aws/issues/5378))
* resource/aws_ecs_task_definition: Suppress `container_definition` differences for equivalent port and host mappings ([#5833](https://github.com/terraform-providers/terraform-provider-aws/issues/5833))
* resource/aws_ecs_task_definition: Add docker volume configuration ([#5727](https://github.com/terraform-providers/terraform-provider-aws/issues/5727))
* resource/aws_iam_user: Allow empty string (`""`) value for `permissions_boundary` argument ([#5859](https://github.com/terraform-providers/terraform-provider-aws/issues/5859))
* resource/aws_iot_topic_rule: Add `firehose` `seperator` argument ([#5734](https://github.com/terraform-providers/terraform-provider-aws/issues/5734))
* resource/aws_launch_template: Allow `network_interface` `ipv4_address_count` configuration ([#5830](https://github.com/terraform-providers/terraform-provider-aws/issues/5830))
* resource/aws_ssm_document: Add support for `Session` `document_type` ([#5850](https://github.com/terraform-providers/terraform-provider-aws/issues/5850))

BUG FIXES:

* resource/aws_iam_policy: Ensure `description` is available as an attribute when empty ([#5815](https://github.com/terraform-providers/terraform-provider-aws/issues/5815))
* resource/aws_iam_user: Remove extraneous `DeleteUserPermissionsBoundary` API call during deletion ([#5857](https://github.com/terraform-providers/terraform-provider-aws/issues/5857))
* resource/aws_lambda_function: Retry on `InvalidParameterValueException` errors relating to KMS-backed environment variables ([#5849](https://github.com/terraform-providers/terraform-provider-aws/issues/5849))
* resource/aws_launch_template: Ensure `ebs_optimized` argument accepts "unspecified" value ([#5627](https://github.com/terraform-providers/terraform-provider-aws/issues/5627))

## 1.35.0 (September 06, 2018)

ENHANCEMENTS:

* data-source/aws_eks_cluster: Add `platform_version` attribute ([#5797](https://github.com/terraform-providers/terraform-provider-aws/issues/5797))
* resource/aws_eks_cluster: Add `platform_version` attribute ([#5797](https://github.com/terraform-providers/terraform-provider-aws/issues/5797))
* resource/aws_lambda_function: Allow empty lists for `vpc_config` `security_group_ids` and `subnet_ids` arguments to unconfigure VPC ([#1341](https://github.com/terraform-providers/terraform-provider-aws/issues/1341))
* resource/aws_iam_role: Allow empty string (`""`) value for `permissions_boundary` argument ([#5740](https://github.com/terraform-providers/terraform-provider-aws/issues/5740))

BUG FIXES:

* resource/aws_ecr_repository: Use `RepositoryUri` instead of our building our own URI for the `repository_url` attribute (AWS China fix) ([#5748](https://github.com/terraform-providers/terraform-provider-aws/issues/5748))
* resource/aws_lambda_function: Properly handle `vpc_config` removal ([#5798](https://github.com/terraform-providers/terraform-provider-aws/issues/5798))
* resource/aws_redshift_cluster: Properly force new resource when updating `availability_zone` argument ([#5758](https://github.com/terraform-providers/terraform-provider-aws/issues/5758))

## 1.34.0 (August 30, 2018)

NOTES:

* provider: This is the first release tested against and built with Go 1.11, which required `go fmt` changes to the code. If you are building a custom version of this provider or running tests using the repository Make targets (e.g. `make build`) when using a previous version of Go, you will receive errors. You can use the underlying `go` commands (e.g. `go build`) to workaround the `go fmt` check in the Make targets until you are able to upgrade Go.

ENHANCEMENTS:

* provider: `NO_PROXY` environment variable can accept CIDR notation and port
* data-source/aws_ip_ranges: Add `ipv6_cidr_blocks` attribute ([#5675](https://github.com/terraform-providers/terraform-provider-aws/issues/5675))
* resource/aws_codebuild_project: Add `artifacts` `encryption_disabled` argument ([#5678](https://github.com/terraform-providers/terraform-provider-aws/issues/5678))
* resource/aws_route: Support route import ([#5687](https://github.com/terraform-providers/terraform-provider-aws/issues/5687))

BUG FIXES:

* data-source/aws_rds_cluster: Prevent error setting `engine_mode` and `scaling_configuration` ([#5660](https://github.com/terraform-providers/terraform-provider-aws/issues/5660))
* resource/aws_autoscaling_group: Retry creation for eventual consistency with launch template IAM instance profile ([#5633](https://github.com/terraform-providers/terraform-provider-aws/issues/5633))
* resource/aws_dax_cluster: Properly recreate cluster when updating `server_side_encryption` ([#5664](https://github.com/terraform-providers/terraform-provider-aws/issues/5664))
* resource/aws_db_instance: Prevent double apply when using `replicate_source_db` parameters that require `ModifyDBInstance` during resource creation ([#5672](https://github.com/terraform-providers/terraform-provider-aws/issues/5672))
* resource/aws_db_instance: Prevent `pending-reboot` parameter group status on creation with `parameter_group_name` ([#5672](https://github.com/terraform-providers/terraform-provider-aws/issues/5672))
* resource/aws_lambda_event_source_mapping: Prevent perpetual difference when using function name with `function_name` (argument accepts both name and ARN) ([#5454](https://github.com/terraform-providers/terraform-provider-aws/issues/5454))
* resource/aws_launch_template: Prevent encrypted flag cannot be specified error with `block_device_mappings` `ebs` argument ([#5632](https://github.com/terraform-providers/terraform-provider-aws/issues/5632))
* resource/aws_key_pair: Ensure `fingerprint` attribute is saved in Terraform state during creation ([#5732](https://github.com/terraform-providers/terraform-provider-aws/issues/5732))
* resource/aws_ssm_association: Properly handle updates when multiple arguments are used ([#5537](https://github.com/terraform-providers/terraform-provider-aws/issues/5537))
* resource/aws_ssm_document: Properly handle deletion of privately shared documents ([#5668](https://github.com/terraform-providers/terraform-provider-aws/issues/5668))
* resource/aws_ssm_document: Properly update `permissions.account_ids` ([#5685](https://github.com/terraform-providers/terraform-provider-aws/issues/5685))

## 1.33.0 (August 22, 2018)

FEATURES:

* **New Data Source:** `aws_api_gateway_resource` ([#5629](https://github.com/terraform-providers/terraform-provider-aws/issues/5629))

ENHANCEMENTS:

* data-source/aws_storagegateway_local_disk: Add `disk_node` argument ([#5595](https://github.com/terraform-providers/terraform-provider-aws/issues/5595))
* resource/aws_api_gateway_base_path_mapping: Support resource import ([#5566](https://github.com/terraform-providers/terraform-provider-aws/issues/5566))
* resource/aws_api_gateway_gateway_response: Support resource import ([#5567](https://github.com/terraform-providers/terraform-provider-aws/issues/5567))
* resource/aws_api_gateway_integration: Support resource import ([#5568](https://github.com/terraform-providers/terraform-provider-aws/issues/5568))
* resource/aws_api_gateway_integration_response: Support resource import ([#5569](https://github.com/terraform-providers/terraform-provider-aws/issues/5569))
* resource/aws_api_gateway_method: Support resource import ([#5571](https://github.com/terraform-providers/terraform-provider-aws/issues/5571))
* resource/aws_api_gateway_method_response: Support resource import ([#5570](https://github.com/terraform-providers/terraform-provider-aws/issues/5570))
* resource/aws_api_gateway_model: Support resource import ([#5572](https://github.com/terraform-providers/terraform-provider-aws/issues/5572))
* resource/aws_api_gateway_request_validator: Support resource import ([#5573](https://github.com/terraform-providers/terraform-provider-aws/issues/5573))
* resource/aws_api_gateway_resource: Support resource import ([#5574](https://github.com/terraform-providers/terraform-provider-aws/issues/5574))
* resource/aws_api_gateway_rest_api: Support resource import ([#5564](https://github.com/terraform-providers/terraform-provider-aws/issues/5564))
* resource/aws_api_gateway_stage: Support resource import ([#5575](https://github.com/terraform-providers/terraform-provider-aws/issues/5575))
* resource/aws_dax_cluster: Add `server_side_encryption` argument (support encryption at rest) ([#5508](https://github.com/terraform-providers/terraform-provider-aws/issues/5508))
* resource/aws_ecs_service: Add retries for target group attachment ([#3535](https://github.com/terraform-providers/terraform-provider-aws/issues/3535))
* resource/aws_lb_listener: Add support for 'redirect' and 'fixed-response' actions ([#5430](https://github.com/terraform-providers/terraform-provider-aws/issues/5430))
* resource/aws_lb_listener_rule: Add support for 'redirect' and 'fixed-response' actions ([#5430](https://github.com/terraform-providers/terraform-provider-aws/issues/5430))
* resource/aws_rds_cluster: Add `scaling_configuration` argument ([#5531](https://github.com/terraform-providers/terraform-provider-aws/issues/5531))
* resource/aws_secretsmanager_secret: Support `ForceDeleteWithoutRecovery` (via `recovery_window_in_days = 0`) and secret recreation after immediate deletion ([#5583](https://github.com/terraform-providers/terraform-provider-aws/issues/5583))

BUG FIXES:

* provider: Disable AWS SDK retries faster by default for `connection refused` errors ([#5614](https://github.com/terraform-providers/terraform-provider-aws/issues/5614))
* resource/aws_api_gateway_integration: Properly read `integration_http_method` into Terraform state ([#5568](https://github.com/terraform-providers/terraform-provider-aws/issues/5568))
* resource/aws_api_gateway_integration_response: Properly read `content_handling` into Terraform state ([#5569](https://github.com/terraform-providers/terraform-provider-aws/issues/5569))
* resource/aws_api_gateway_integration_response: Properly read `response_templates` into Terraform state ([#5569](https://github.com/terraform-providers/terraform-provider-aws/issues/5569))
* resource/aws_cloudfront_distribution: Import into `ordered_cache_behavior` instead of deprecated `cache_behavior` ([#5586](https://github.com/terraform-providers/terraform-provider-aws/issues/5586))
* resource/aws_db_instance: Prevent error when using `snapshot_identifier` with `multi_az` enabled and sqlserver `engine` ([#5613](https://github.com/terraform-providers/terraform-provider-aws/issues/5613))
* resource/aws_db_instance: Prevent double apply when using `snapshot_identifier` parameters that require `ModifyDBInstance` during resource creation ([#5613](https://github.com/terraform-providers/terraform-provider-aws/issues/5613)] / [[#5621](https://github.com/terraform-providers/terraform-provider-aws/issues/5621))
* resource/aws_db_instance: Prevent `is already being deleted` error on deletion and wait for deletion completion ([#5624](https://github.com/terraform-providers/terraform-provider-aws/issues/5624))
* resource/aws_ecs_task_definition: Treat `INACTIVE` task definitions as removed ([#5565](https://github.com/terraform-providers/terraform-provider-aws/issues/5565))
* resource/aws_elasticache_cluster: Allow `availability_zone` to be specified with `replication_group_id` ([#5585](https://github.com/terraform-providers/terraform-provider-aws/issues/5585))
* resource/aws_instance: Ignore change of `user_data` from omission to empty string ([#5467](https://github.com/terraform-providers/terraform-provider-aws/issues/5467))
* resource/aws_service_discovery_public_dns_namespace: Prevent creation error with names longer than 34 characters ([#5610](https://github.com/terraform-providers/terraform-provider-aws/issues/5610))
* resource/aws_waf_ipset: Properly handle updates and deletions over 1000 IP set descriptors ([#5588](https://github.com/terraform-providers/terraform-provider-aws/issues/5588))
* resource/aws_wafregional_ipset: Properly handle updates and deletions over 1000 IP set descriptors ([#5588](https://github.com/terraform-providers/terraform-provider-aws/issues/5588))

## 1.32.0 (August 16, 2018)

FEATURES:

* **New Resource:** `aws_neptune_cluster_snapshot` ([#5492](https://github.com/terraform-providers/terraform-provider-aws/issues/5492))
* **New Resource:** `aws_storagegateway_cached_iscsi_volume` ([#5476](https://github.com/terraform-providers/terraform-provider-aws/issues/5476))

ENHANCEMENTS:

* data-source/aws_secretsmanager_secret_version: Add `arn` attribute ([#5488](https://github.com/terraform-providers/terraform-provider-aws/issues/5488))
* data-source/aws_subnet: Add `arn` attribute ([#5486](https://github.com/terraform-providers/terraform-provider-aws/issues/5486))
* resource/aws_cloudwatch_metric_alarm: Add `arn` attribute ([#5487](https://github.com/terraform-providers/terraform-provider-aws/issues/5487))
* resource/aws_db_instance: Allow `alert`, `listener`, and `trace` for `enabled_cloudwatch_logs_exports` (e.g. Oracle specific log exports) ([#5494](https://github.com/terraform-providers/terraform-provider-aws/issues/5494))
* resource/aws_emr_cluster: Support `st1` type EBS volumes ([#5534](https://github.com/terraform-providers/terraform-provider-aws/issues/5534))
* resource/aws_neptune_event_subscription: Support resource import ([#5491](https://github.com/terraform-providers/terraform-provider-aws/issues/5491))
* resource/aws_rds_cluster: Add `engine_mode` argument (support RDS Aurora Serverless) ([#5507](https://github.com/terraform-providers/terraform-provider-aws/issues/5507))
* resource/aws_rds_cluster: Allow `aurora` (MySQL 5.6) `engine_type` to enable Performance Insights ([#5468](https://github.com/terraform-providers/terraform-provider-aws/issues/5468))
* resource/aws_secretsmanager_secret_version: Add `arn` attribute ([#5488](https://github.com/terraform-providers/terraform-provider-aws/issues/5488))
* resource/aws_subnet: Add `arn` attribute ([#5486](https://github.com/terraform-providers/terraform-provider-aws/issues/5486))

BUG FIXES:

* storagegateway: Retry API calls on busy gateway proxy connection errors ([#5476](https://github.com/terraform-providers/terraform-provider-aws/issues/5476))
* resource/aws_cloudtrail: Increase IAM retry threshold from 15 seconds to 1 minute ([#5499](https://github.com/terraform-providers/terraform-provider-aws/issues/5499))
* resource/aws_cognito_user_pool: Properly pass all attributes during update (prevent perpetual flip-flop apply) ([#3458](https://github.com/terraform-providers/terraform-provider-aws/issues/3458))
* resource/aws_cognito_user_pool_client: Properly pass all attributes during update (prevent perpetual flip-flop apply) ([#5478](https://github.com/terraform-providers/terraform-provider-aws/issues/5478))
* resource/aws_db_instance: During S3 restore, lower retry threshold for IAM eventual consistency from 5 minutes to 2 minutes and retry on additional error ([#5536](https://github.com/terraform-providers/terraform-provider-aws/issues/5536))
* resource/aws_dynamodb_table: Allow simultaneous region deletion retry of 5 minutes to better handle global table deletions ([#5518](https://github.com/terraform-providers/terraform-provider-aws/issues/5518))
* resource/aws_glue_crawler: Additional IAM eventual consistency retry logic for create and update ([#5502](https://github.com/terraform-providers/terraform-provider-aws/issues/5502))
* resource/aws_iam_role: Remove extraneous `DeleteRolePermissionsBoundary` API call when deleting IAM role ([#5544](https://github.com/terraform-providers/terraform-provider-aws/issues/5544))
* resource/aws_kinesis_firehose_delivery_stream: Retry on additional IAM eventual consistency error with ElasticSearch destinations ([#5541](https://github.com/terraform-providers/terraform-provider-aws/issues/5541))
* resource/aws_storagegateway_cache: Prevent resource recreation due to disk identifier changes after creation ([#5476](https://github.com/terraform-providers/terraform-provider-aws/issues/5476))

## 1.31.0 (August 09, 2018)

FEATURES:

* **New Data Source:** `aws_db_cluster_snapshot` ([#4526](https://github.com/terraform-providers/terraform-provider-aws/issues/4526))
* **New Resource:** `aws_db_cluster_snapshot` ([#4526](https://github.com/terraform-providers/terraform-provider-aws/issues/4526))
* **New Resource:** `aws_neptune_event_subscription` ([#5480](https://github.com/terraform-providers/terraform-provider-aws/issues/5480))
* **New Resource:** `aws_storagegateway_cache` ([#5282](https://github.com/terraform-providers/terraform-provider-aws/issues/5282))
* **New Resource:** `aws_storagegateway_smb_file_share` ([#5276](https://github.com/terraform-providers/terraform-provider-aws/issues/5276))

ENHANCEMENTS:

* provider: Allow provider configuration AssumeRoleARN and sts:GetCallerIdentity credential validation call to shortcut account ID and partition lookup ([#5177](https://github.com/terraform-providers/terraform-provider-aws/issues/5177))
* provider: Improved output for multiple error handler ([#5442](https://github.com/terraform-providers/terraform-provider-aws/issues/5442))
* data-source/aws_instance: Add `arn` attribute ([#5432](https://github.com/terraform-providers/terraform-provider-aws/issues/5432))
* resource/aws_elasticsearch_domain: Support `ES_APPLICATION_LOGS` `log_type` in plan-time validation ([#5474](https://github.com/terraform-providers/terraform-provider-aws/issues/5474))
* resource/aws_instance: Add `arn` attribute ([#5432](https://github.com/terraform-providers/terraform-provider-aws/issues/5432))
* resource/aws_storagegateway_gateway: Add `smb_active_directory_settings` and `smb_guest_password` arguments ([#5269](https://github.com/terraform-providers/terraform-provider-aws/issues/5269))

BUG FIXES:

* provider: Prefer `USERPROFILE` over `HOMEPATH` for home directory expansion on Windows ([#5443](https://github.com/terraform-providers/terraform-provider-aws/issues/5443))
* resource/aws_ami_copy: Prevent `ena_support` attribute incorrectly reporting force new resource ([#5433](https://github.com/terraform-providers/terraform-provider-aws/issues/5433))
* resource/aws_ami_from_instance: Prevent `ena_support` attribute incorrectly reporting force new resource ([#5433](https://github.com/terraform-providers/terraform-provider-aws/issues/5433))
* resource/aws_elasticsearch_domain: Prevent crash when missing `AutomatedSnapshotStartHour` in API response ([#5451](https://github.com/terraform-providers/terraform-provider-aws/issues/5451))
* resource/aws_elasticsearch_domain: Suppress plan differences for `dedicated_master_count` and `dedicated_master_type` when `dedicated_master_enabled` is disabled ([#5423](https://github.com/terraform-providers/terraform-provider-aws/issues/5423))
* resource/aws_rds_cluster: Prevent error when restoring cluster from snapshot with tagging enabled ([#5479](https://github.com/terraform-providers/terraform-provider-aws/issues/5479))
* resource/aws_ssm_maintenance_window: Properly recreate resource when deleted outside Terraform ([#5416](https://github.com/terraform-providers/terraform-provider-aws/issues/5416))
* resource/aws_ssm_patch_baseline: Properly recreate resource when deleted outside Terraform ([#5438](https://github.com/terraform-providers/terraform-provider-aws/issues/5438))
* resource/aws_vpn_gateway: Allow legacy `amazon_side_asn` in plan-time validation (ASNs 10124 and 17493) ([#5441](https://github.com/terraform-providers/terraform-provider-aws/issues/5441))

## 1.30.0 (August 02, 2018)

FEATURES:

* **New Data Source:** `aws_storagegateway_local_disk` ([#5279](https://github.com/terraform-providers/terraform-provider-aws/issues/5279))
* **New Resource:** `aws_macie_member_account_association` ([#5283](https://github.com/terraform-providers/terraform-provider-aws/issues/5283))
* **New Resource:** `aws_neptune_cluster_instance` ([#5376](https://github.com/terraform-providers/terraform-provider-aws/issues/5376))
* **New Resource:** `aws_storagegateway_nfs_file_share` ([#5255](https://github.com/terraform-providers/terraform-provider-aws/issues/5255))
* **New Resource:** `aws_storagegateway_upload_buffer` ([#5284](https://github.com/terraform-providers/terraform-provider-aws/issues/5284))
* **New Resource:** `aws_storagegateway_working_storage` ([#5285](https://github.com/terraform-providers/terraform-provider-aws/issues/5285))

ENHANCEMENTS:

* data-source/aws_rds_cluster: Add `arn` attribute ([#5221](https://github.com/terraform-providers/terraform-provider-aws/issues/5221))
* resource/aws_ami: Add `ena_support` argument ([#5395](https://github.com/terraform-providers/terraform-provider-aws/issues/5395))
* resource/aws_api_gateway_domain_name: Support resource import ([#5368](https://github.com/terraform-providers/terraform-provider-aws/issues/5368))
* resource/aws_efs_file_system: Add `provisioned_throughput_in_mibps` and `throughput_mode` arguments ([#5210](https://github.com/terraform-providers/terraform-provider-aws/issues/5210))
* resource/aws_elasticsearch_domain: Add `cognito_options` arguments (support Cognito authentication) ([#5346](https://github.com/terraform-providers/terraform-provider-aws/issues/5346))
* resource/aws_glue_crawler: Add `dynamodb_target` argument ([#5152](https://github.com/terraform-providers/terraform-provider-aws/issues/5152))
* resource/aws_iam_role: Add `permissions_boundary` argument ([#5184](https://github.com/terraform-providers/terraform-provider-aws/issues/5184))
* resource/aws_iam_user: Add `permissions_boundary` argument ([#5183](https://github.com/terraform-providers/terraform-provider-aws/issues/5183))
* resource/aws_neptune_cluster: Support resource import ([#5227](https://github.com/terraform-providers/terraform-provider-aws/issues/5227))
* resource/aws_rds_cluster: Add `arn` attribute ([#5221](https://github.com/terraform-providers/terraform-provider-aws/issues/5221))
* resource/aws_ssm_patch_baseline: Add `AMAZON_LINUX_2` and `SUSE` to `operating_system` plan time validation ([#5371](https://github.com/terraform-providers/terraform-provider-aws/issues/5371))

BUG FIXES:

* resource/aws_codebuild_project: Handle additional IAM retry condition during update ([#5238](https://github.com/terraform-providers/terraform-provider-aws/issues/5238))
* resource/aws_codebuild_project: Remove extraneous UpdateProject API call after CreateProject API call ([#5238](https://github.com/terraform-providers/terraform-provider-aws/issues/5238))
* resource/aws_db_instance: Prevent error when restoring database from snapshot with tagging enabled ([#5370](https://github.com/terraform-providers/terraform-provider-aws/issues/5370))
* resource/aws_db_option_group: Prevent error when creating options with new IAM role ([#5389](https://github.com/terraform-providers/terraform-provider-aws/issues/5389))
* resource/aws_eip: Properly handle if multiple EIPs are returned during API read ([#5331](https://github.com/terraform-providers/terraform-provider-aws/issues/5331))
* resource/aws_emr_cluster: Add `configurations_json` argument (handles drift detection as compared to `configurations` argument) ([#5191](https://github.com/terraform-providers/terraform-provider-aws/issues/5191))
* resource/aws_emr_cluster: Ensure `keep_job_flow_alive_when_no_step = false` automatically terminates cluster ([#5415](https://github.com/terraform-providers/terraform-provider-aws/issues/5415))
* resource/aws_lambda_event_source_mapping: Properly read `enabled` into Terraform state ([#5292](https://github.com/terraform-providers/terraform-provider-aws/issues/5292))
* resource/aws_launch_template: Exclude `network_interfaces` `associate_public_ip_address` when conflicting `network_interface_id` is set ([#5314](https://github.com/terraform-providers/terraform-provider-aws/issues/5314))
* resource/aws_launch_template: Set `latest_version` as re-computed on updates (prevent need for double apply) ([#5250](https://github.com/terraform-providers/terraform-provider-aws/issues/5250))
* resource/aws_lb_listener: Prevent crash from new `fixed-response` and `redirect` actions ([#5367](https://github.com/terraform-providers/terraform-provider-aws/issues/5367))
* resource/aws_lb_listener_rule: Prevent crash from new `fixed-response` and `redirect` actions ([#5367](https://github.com/terraform-providers/terraform-provider-aws/issues/5367))
* resource/aws_vpn_gateway: Allow legacy `amazon_side_asn` in plan-time validation (ASNs 7224 and 9059) ([#5291](https://github.com/terraform-providers/terraform-provider-aws/issues/5291))
* resource/aws_waf_web_acl: Properly read `rules` into Terraform state ([#5342](https://github.com/terraform-providers/terraform-provider-aws/issues/5342))
* resource/aws_waf_web_acl: Properly update `rules` ([#5380](https://github.com/terraform-providers/terraform-provider-aws/issues/5380))
* resource/aws_wafregional_rate_based_rule: Fix `rate_limit` updates ([#5356](https://github.com/terraform-providers/terraform-provider-aws/issues/5356))
* resource/aws_wafregional_web_acl: Properly read `rules` into Terraform state ([#5342](https://github.com/terraform-providers/terraform-provider-aws/issues/5342))

## 1.29.0 (July 26, 2018)

NOTES:

* data-source/aws_kms_secret: This data source has been deprecated and will be removed in the next major version. This is required to support the upcoming Terraform 0.12. A new `aws_kms_secrets` data source is available that allows for the same multiple KMS secret decryption functionality, but requires different attribute references. Full migration information is available in the [AWS Provider Version 2 Upgrade Guide](https://www.terraform.io/docs/providers/aws/guides/version-2-upgrade.html#data-source-aws_kms_secret).

FEATURES:

* **New Data Source:** `aws_kms_secrets` ([#5195](https://github.com/terraform-providers/terraform-provider-aws/issues/5195))
* **New Data Source:** `aws_network_interfaces` ([#5324](https://github.com/terraform-providers/terraform-provider-aws/issues/5324))
* **New Guide:** [`AWS Provider Version 2 Upgrade`](https://www.terraform.io/docs/providers/aws/guides/version-2-upgrade.html) ([#5195](https://github.com/terraform-providers/terraform-provider-aws/issues/5195))

ENHANCEMENTS:

* data-source/aws_iam_role: Add `permissions_boundary` attribute ([#5186](https://github.com/terraform-providers/terraform-provider-aws/issues/5186))
* data-source/aws_vpc: Add `arn` attribute ([#5300](https://github.com/terraform-providers/terraform-provider-aws/issues/5300))
* resource/aws_default_vpc: Add `arn` attribute ([#5300](https://github.com/terraform-providers/terraform-provider-aws/issues/5300))
* resource/aws_instance: Add `cpu_core_count` and `cpu_threads_per_core` arguments ([#5159](https://github.com/terraform-providers/terraform-provider-aws/issues/5159))
* resource/aws_lambda_permission: Add `event_source_token` argument (support Alexa Skills) ([#5264](https://github.com/terraform-providers/terraform-provider-aws/issues/5264))
* resource/aws_launch_template: Add `arn` attribute ([#5306](https://github.com/terraform-providers/terraform-provider-aws/issues/5306))
* resource/aws_secretsmanager_secret: Add `policy` argument ([#5290](https://github.com/terraform-providers/terraform-provider-aws/issues/5290))
* resource/aws_vpc: Add `arn` attribute ([#5300](https://github.com/terraform-providers/terraform-provider-aws/issues/5300))
* resource/aws_waf_web_acl: Support resource import ([#5337](https://github.com/terraform-providers/terraform-provider-aws/issues/5337))

BUG FIXES:

* data-source/aws_vpc_endpoint_service: Perform client side filtering to workaround server side filtering issues in AWS China and AWS GovCloud (US) ([#4592](https://github.com/terraform-providers/terraform-provider-aws/issues/4592))
* resource/aws_kinesis_firehose_delivery_stream: Force new resource for `kinesis_source_configuration` argument changes ([#5332](https://github.com/terraform-providers/terraform-provider-aws/issues/5332))
* resource/aws_route53_record: Prevent DomainLabelEmpty errors when expanding record names with trailing period ([#5312](https://github.com/terraform-providers/terraform-provider-aws/issues/5312))
* resource/aws_ses_identity_notification_topic: Prevent panic when API returns no attributes ([#5327](https://github.com/terraform-providers/terraform-provider-aws/issues/5327))
* resource/aws_ssm_parameter: Reduce DescribeParameters API calls by switching filtering logic ([#5325](https://github.com/terraform-providers/terraform-provider-aws/issues/5325))

## 1.28.0 (July 18, 2018)

FEATURES:

* **New Resource:** `aws_macie_s3_bucket_association` ([#5201](https://github.com/terraform-providers/terraform-provider-aws/issues/5201))
* **New Resource:** `aws_neptune_cluster` ([#5050](https://github.com/terraform-providers/terraform-provider-aws/issues/5050))
* **New Resource:** `aws_storagegateway_gateway` ([#5208](https://github.com/terraform-providers/terraform-provider-aws/issues/5208))

ENHANCEMENTS:

* data-source/aws_iam_user: Add `permissions_boundary` attribute ([#5187](https://github.com/terraform-providers/terraform-provider-aws/issues/5187))
* resource/aws_api_gateway_integration: Add `timeout_milliseconds` argument ([#5199](https://github.com/terraform-providers/terraform-provider-aws/issues/5199))
* resource/aws_cloudwatch_log_group: Allow `tags` handling in AWS GovCloud (US) and AWS China ([#5175](https://github.com/terraform-providers/terraform-provider-aws/issues/5175))
* resource/aws_codebuild_project: Add `report_build_status` argument under `source` (support report build status for GitHub source type) ([#5156](https://github.com/terraform-providers/terraform-provider-aws/issues/5156))
* resource/aws_launch_template: Ignore `credit_specification` when not using T2 `instance_type` ([#5190](https://github.com/terraform-providers/terraform-provider-aws/issues/5190))
* resource/aws_rds_cluster_instance: Add `arn` attribute ([#5220](https://github.com/terraform-providers/terraform-provider-aws/issues/5220))
* resource/aws_route: Print more useful error message when missing valid target type ([#5198](https://github.com/terraform-providers/terraform-provider-aws/issues/5198))
* resource/aws_vpc_endpoint: Add configurable timeouts ([#3418](https://github.com/terraform-providers/terraform-provider-aws/issues/3418))
* resource/aws_vpc_endpoint_subnet_association: Add configurable timeouts ([#3418](https://github.com/terraform-providers/terraform-provider-aws/issues/3418))

BUG FIXES:

* resource/aws_glue_crawler: Prevent error when deleted outside Terraform ([#5158](https://github.com/terraform-providers/terraform-provider-aws/issues/5158))
* resource/aws_vpc_endpoint_subnet_association: Add mutex to prevent errors with concurrent `ModifyVpcEndpoint` calls ([#3418](https://github.com/terraform-providers/terraform-provider-aws/issues/3418))

## 1.27.0 (July 11, 2018)

NOTES:

* resource/aws_codebuild_project: The `service_role` argument is now required to match the API behavior and provide plan time validation. Additional details from AWS Support can be found in: https://github.com/terraform-providers/terraform-provider-aws/pull/4826
* resource/aws_wafregional_byte_match_set: The `byte_match_tuple` argument name has been deprecated in preference of a new  `byte_match_tuples` argument name, for consistency with the `aws_waf_byte_match_set` resource to reduce any confusion working between the two resources and to denote its multiple value support. Its behavior is exactly the same as the old argument. Simply changing the argument name (adding the `s`) to configurations should upgrade without other changes.

FEATURES:

* **New Resource:** `aws_appsync_api_key` ([#3827](https://github.com/terraform-providers/terraform-provider-aws/issues/3827))
* **New Resource:** `aws_swf_domain` ([#2803](https://github.com/terraform-providers/terraform-provider-aws/issues/2803))

ENHANCEMENTS:

* data-source/aws_region: Add `description` attribute ([#5077](https://github.com/terraform-providers/terraform-provider-aws/issues/5077))
* data-source/aws_vpc: Add `cidr_block_associations` attribute ([#5098](https://github.com/terraform-providers/terraform-provider-aws/issues/5098))
* resource/aws_cloudwatch_metric_alarm: Add `datapoints_to_alarm` and `evaluation_period` plan time validation ([#5095](https://github.com/terraform-providers/terraform-provider-aws/issues/5095))
* resource/aws_db_parameter_group: Clarify naming validation error messages ([#5090](https://github.com/terraform-providers/terraform-provider-aws/issues/5090))
* resource/aws_glue_connection: Add `physical_connection_requirements` argument `availability_zone` (currently required by the API) ([#5039](https://github.com/terraform-providers/terraform-provider-aws/issues/5039))
* resource/aws_instance: Ignore `credit_specifications` when not using T2 `instance_type` ([#5114](https://github.com/terraform-providers/terraform-provider-aws/issues/5114))
* resource/aws_instance: Allow AWS GovCloud (US) to perform tagging on creation ([#5106](https://github.com/terraform-providers/terraform-provider-aws/issues/5106))
* resource/aws_lambda_function: Support `dotnetcore2.1` in `runtime` validation ([#5150](https://github.com/terraform-providers/terraform-provider-aws/issues/5150))
* resource/aws_route_table: Ignore propagated routes during resource import ([#5100](https://github.com/terraform-providers/terraform-provider-aws/issues/5100))
* resource/aws_security_group: Authorize and revoke only changed individual `ingress`/`egress` rules despite their configuration grouping (e.g. replacing an individual element in a multiple element `cidr_blocks` list) ([#4726](https://github.com/terraform-providers/terraform-provider-aws/issues/4726))
* resource/aws_ses_receipt_rule: Add plan time validation for `s3_action` argument `position` ([#5092](https://github.com/terraform-providers/terraform-provider-aws/issues/5092))
* resource/aws_vpc_ipv4_cidr_block_association: Support resource import ([#5069](https://github.com/terraform-providers/terraform-provider-aws/issues/5069))
* resource/aws_waf_web_acl: Add `rules` `override_action` argument and support `GROUP` type ([#5053](https://github.com/terraform-providers/terraform-provider-aws/issues/5053))
* resource/aws_wafregional_web_acl: Add `rules` `override_action` argument and support `GROUP` type ([#5053](https://github.com/terraform-providers/terraform-provider-aws/issues/5053))

BUG FIXES:

* resource/aws_codebuild_project: Prevent panic when empty `vpc_config` block is configured ([#5070](https://github.com/terraform-providers/terraform-provider-aws/issues/5070))
* resource/aws_codebuild_project: Mark `service_role` as required ([#4826](https://github.com/terraform-providers/terraform-provider-aws/issues/4826))
* resource/aws_glue_catalog_database: Properly return error when missing colon during import ([#5123](https://github.com/terraform-providers/terraform-provider-aws/issues/5123))
* resource/aws_glue_catalog_database: Prevent error when deleted outside Terraform ([#5141](https://github.com/terraform-providers/terraform-provider-aws/issues/5141))
* resource/aws_instance: Allow AWS China to perform volume tagging post-creation on first apply ([#5106](https://github.com/terraform-providers/terraform-provider-aws/issues/5106))
* resource/aws_kms_grant: Properly return error when listing KMS grants ([#5063](https://github.com/terraform-providers/terraform-provider-aws/issues/5063))
* resource/aws_rds_cluster_instance: Support `configuring-log-exports` status ([#5124](https://github.com/terraform-providers/terraform-provider-aws/issues/5124))
* resource/aws_s3_bucket: Prevent extraneous ACL update during resource creation ([#5107](https://github.com/terraform-providers/terraform-provider-aws/issues/5107))
* resource/aws_wafregional_byte_match_set: Deprecate `byte_match_tuple` argument for `byte_match_tuples` ([#5043](https://github.com/terraform-providers/terraform-provider-aws/issues/5043))

## 1.26.0 (July 04, 2018)

FEATURES:

* **New Data Source:** `aws_launch_configuration` ([#3624](https://github.com/terraform-providers/terraform-provider-aws/issues/3624))
* **New Data Source:** `aws_pricing_product` ([#5057](https://github.com/terraform-providers/terraform-provider-aws/issues/5057))
* **New Resource:** `aws_s3_bucket_inventory` ([#5019](https://github.com/terraform-providers/terraform-provider-aws/issues/5019))
* **New Resource:** `aws_vpc_ipv4_cidr_block_association` ([#3723](https://github.com/terraform-providers/terraform-provider-aws/issues/3723))

ENHANCEMENTS:

* data-source/aws_elasticache_replication_group: Add `member_clusters` attribute ([#5056](https://github.com/terraform-providers/terraform-provider-aws/issues/5056))
* data-source/aws_instances: Add `instance_state_names` argument (support non-`running` instances) ([#4950](https://github.com/terraform-providers/terraform-provider-aws/issues/4950))
* data-source/aws_route_tables: Add `filter` argument ([#5035](https://github.com/terraform-providers/terraform-provider-aws/issues/5035))
* data-source/aws_subnet_ids: Add `filter` argument ([#5038](https://github.com/terraform-providers/terraform-provider-aws/issues/5038))
* resource/aws_eip_association: Support resource import ([#5006](https://github.com/terraform-providers/terraform-provider-aws/issues/5006))
* resource/aws_elasticache_replication_group: Add `member_clusters` attribute ([#5056](https://github.com/terraform-providers/terraform-provider-aws/issues/5056))
* resource/aws_lambda_alias: Add `routing_config` argument (support traffic shifting) ([#3316](https://github.com/terraform-providers/terraform-provider-aws/issues/3316))
* resource/aws_lambda_event_source_mapping: Make `starting_position` optional and allow `batch_size` to support default of 10 for SQS ([#5024](https://github.com/terraform-providers/terraform-provider-aws/issues/5024))
* resource/aws_network_acl_rule: Add plan time conflict validation with `cidr_block` and `ipv6_cidr_block` ([#3951](https://github.com/terraform-providers/terraform-provider-aws/issues/3951))
* resource/aws_spot_fleet_request: Add `fleet_type` argument ([#5032](https://github.com/terraform-providers/terraform-provider-aws/issues/5032))
* resource/aws_ssm_document: Add `tags` argument (support tagging) ([#5020](https://github.com/terraform-providers/terraform-provider-aws/issues/5020))

BUG FIXES:

* resource/aws_codebuild_project: Prevent panic with missing environment variable type ([#5052](https://github.com/terraform-providers/terraform-provider-aws/issues/5052))
* resource/aws_kms_alias: Fix perpetual plan when `target_key_id` is ARN ([#4010](https://github.com/terraform-providers/terraform-provider-aws/issues/4010))

## 1.25.0 (June 27, 2018)

NOTES:

* resource/aws_instance: Starting around June 21, 2018, the EC2 API began responding with an empty string value for user data for some instances instead of a completely empty response. In Terraform, it would show as a difference of `user_data: "da39a3ee5e6b4b0d3255bfef95601890afd80709" => "" (forces new resource)` if the `user_data` argument was not defined in the Terraform configuration for the resource. This release ignores that difference as equivalent.

FEATURES:

* **New Data Source:** `aws_codecommit_repository` ([#4934](https://github.com/terraform-providers/terraform-provider-aws/issues/4934))
* **New Data Source:** `aws_dx_gateway` ([#4988](https://github.com/terraform-providers/terraform-provider-aws/issues/4988))
* **New Data Source:** `aws_network_acls` ([#4966](https://github.com/terraform-providers/terraform-provider-aws/issues/4966))
* **New Data Source:** `aws_route_tables` ([#4841](https://github.com/terraform-providers/terraform-provider-aws/issues/4841))
* **New Data Source:** `aws_security_groups` ([#2947](https://github.com/terraform-providers/terraform-provider-aws/issues/2947))
* **New Resource:** `aws_dx_hosted_private_virtual_interface` ([#3255](https://github.com/terraform-providers/terraform-provider-aws/issues/3255))
* **New Resource:** `aws_dx_hosted_private_virtual_interface_accepter` ([#3255](https://github.com/terraform-providers/terraform-provider-aws/issues/3255))
* **New Resource:** `aws_dx_hosted_public_virtual_interface` ([#3254](https://github.com/terraform-providers/terraform-provider-aws/issues/3254))
* **New Resource:** `aws_dx_hosted_public_virtual_interface_accepter` ([#3254](https://github.com/terraform-providers/terraform-provider-aws/issues/3254))
* **New Resource:** `aws_dx_private_virtual_interface` ([#3253](https://github.com/terraform-providers/terraform-provider-aws/issues/3253))
* **New Resource:** `aws_dx_public_virtual_interface` ([#3252](https://github.com/terraform-providers/terraform-provider-aws/issues/3252))
* **New Resource:** `aws_media_store_container_policy` ([#3507](https://github.com/terraform-providers/terraform-provider-aws/issues/3507))

ENHANCEMENTS:

* provider: Support custom endpoint for `autoscaling` ([#4970](https://github.com/terraform-providers/terraform-provider-aws/issues/4970))
* resource/aws_codebuild_project: Support `WINDOWS_CONTAINER` as valid environment type ([#4960](https://github.com/terraform-providers/terraform-provider-aws/issues/4960))
* resource/aws_codebuild_project: Support resource import ([#4976](https://github.com/terraform-providers/terraform-provider-aws/issues/4976))
* resource/aws_ecs_service: Add `scheduling_strategy` argument (support `DAEMON` scheduling strategy) ([#4825](https://github.com/terraform-providers/terraform-provider-aws/issues/4825))
* resource/aws_iam_instance_profile: Add `create_date` attribute ([#4932](https://github.com/terraform-providers/terraform-provider-aws/issues/4932))
* resource/aws_media_store_container: Support resource import ([#3501](https://github.com/terraform-providers/terraform-provider-aws/issues/3501))
* resource/aws_network_acl: Add full mapping of protocol names to protocol numbers ([#4956](https://github.com/terraform-providers/terraform-provider-aws/issues/4956))
* resource/aws_network_acl_rule: Add full mapping of protocol names to protocol numbers ([#4956](https://github.com/terraform-providers/terraform-provider-aws/issues/4956))
* resource/aws_sqs_queue: Add .fifo suffix for FIFO queues using `name_prefix` ([#4929](https://github.com/terraform-providers/terraform-provider-aws/issues/4929))
* resource/aws_vpc: Support update of `instance_tenancy` from `dedicated` to `default` ([#2514](https://github.com/terraform-providers/terraform-provider-aws/issues/2514))
* resource/aws_waf_ipset: Support resource import ([#4979](https://github.com/terraform-providers/terraform-provider-aws/issues/4979))
* resource/aws_wafregional_web_acl: Add rule `type` argument (support rate limited rules) ([#4307](https://github.com/terraform-providers/terraform-provider-aws/issues/4307)] / [[#4978](https://github.com/terraform-providers/terraform-provider-aws/issues/4978))

BUG FIXES:

* data-source/aws_rds_cluster: Prevent panic with new CloudWatch logs support (`enabled_cloudwatch_logs_exports`) introduced in 1.23.0 ([#4927](https://github.com/terraform-providers/terraform-provider-aws/issues/4927))
* resource/aws_codebuild_webhook: Prevent panic when webhook is missing during read ([#4917](https://github.com/terraform-providers/terraform-provider-aws/issues/4917))
* resource/aws_db_instance: Properly raise any `ListTagsForResource` error instead of presenting a perpetual difference with `tags` ([#4943](https://github.com/terraform-providers/terraform-provider-aws/issues/4943))
* resource/aws_instance: Prevent extraneous ModifyInstanceAttribute call for `disable_api_termination` on resource creation ([#4941](https://github.com/terraform-providers/terraform-provider-aws/issues/4941))
* resource/aws_instance: Ignore empty string SHA (`da39a3ee5e6b4b0d3255bfef95601890afd80709`) `user_data` difference due to EC2 API response changes ([#4991](https://github.com/terraform-providers/terraform-provider-aws/issues/4991))
* resource/aws_launch_template: Prevent error when using `valid_until` ([#4952](https://github.com/terraform-providers/terraform-provider-aws/issues/4952))
* resource/aws_route: Properly force resource recreation when updating `route_table_id` ([#4946](https://github.com/terraform-providers/terraform-provider-aws/issues/4946))
* resource/aws_route53_zone: Further prevent HostedZoneAlreadyExists with specified caller reference errors ([#4903](https://github.com/terraform-providers/terraform-provider-aws/issues/4903))
* resource/aws_ses_receipt_rule: Prevent error with `s3_action` when `kms_key_arn` is not specified ([#4965](https://github.com/terraform-providers/terraform-provider-aws/issues/4965))

## 1.24.0 (June 21, 2018)

FEATURES:

* **New Data Source:** `aws_cloudformation_export` ([#2180](https://github.com/terraform-providers/terraform-provider-aws/issues/2180))
* **New Data Source:** `aws_vpc_dhcp_options` ([#4878](https://github.com/terraform-providers/terraform-provider-aws/issues/4878))
* **New Resource:** `aws_dx_gateway` ([#4896](https://github.com/terraform-providers/terraform-provider-aws/issues/4896))
* **New Resource:** `aws_dx_gateway_association` ([#4896](https://github.com/terraform-providers/terraform-provider-aws/issues/4896))
* **New Resource:** `aws_glue_crawler` ([#4484](https://github.com/terraform-providers/terraform-provider-aws/issues/4484))
* **New Resource:** `aws_neptune_cluster_parameter_group` ([#4860](https://github.com/terraform-providers/terraform-provider-aws/issues/4860))
* **New Resource:** `aws_neptune_subnet_group` ([#4782](https://github.com/terraform-providers/terraform-provider-aws/issues/4782))

ENHANCEMENTS:

* resource/aws_api_gateway_rest_api: Support `PRIVATE` endpoint type ([#4888](https://github.com/terraform-providers/terraform-provider-aws/issues/4888))
* resource/aws_codedeploy_app: Add `compute_platform` argument ([#4811](https://github.com/terraform-providers/terraform-provider-aws/issues/4811))
* resource/aws_kinesis_firehose_delivery_stream: Support extended S3 destination `data_format_conversion_configuration` ([#4842](https://github.com/terraform-providers/terraform-provider-aws/issues/4842))
* resource/aws_kms_grant: Support ARN for `key_id` argument (external CMKs) ([#4886](https://github.com/terraform-providers/terraform-provider-aws/issues/4886))
* resource/aws_neptune_parameter_group: Add `tags` argument and `arn` attribute ([#4873](https://github.com/terraform-providers/terraform-provider-aws/issues/4873))
* resource/aws_rds_cluster: Add `enabled_cloudwatch_logs_exports` argument ([#4875](https://github.com/terraform-providers/terraform-provider-aws/issues/4875))

BUG FIXES:

* resource/aws_batch_job_definition: Force resource recreation on retry_strategy attempts updates ([#4854](https://github.com/terraform-providers/terraform-provider-aws/issues/4854))
* resource/aws_cognito_user_pool_client: Prevent panic with updating `refresh_token_validity` ([#4868](https://github.com/terraform-providers/terraform-provider-aws/issues/4868))
* resource/aws_instance: Prevent extraneous ModifyInstanceCreditSpecification call on resource creation ([#4898](https://github.com/terraform-providers/terraform-provider-aws/issues/4898))
* resource/aws_s3_bucket: Properly detect `cors_rule` drift when it is deleted outside Terraform ([#4887](https://github.com/terraform-providers/terraform-provider-aws/issues/4887))
* resource/aws_vpn_gateway_attachment: Fix error handling for missing VPN gateway ([#4895](https://github.com/terraform-providers/terraform-provider-aws/issues/4895))

## 1.23.0 (June 14, 2018)

NOTES:

* resource/aws_elasticache_cluster: The `availability_zones` argument has been deprecated in favor of a new `preferred_availability_zones` argument to allow specifying the same Availability Zone more than once in larger Memcached clusters that also need to specifically set Availability Zones. The argument is still optional and the API will continue to automatically choose Availability Zones for nodes if not specified. The new argument will also continue to match the APIs required behavior that the length of the list must be the same as `num_cache_nodes`. Migration will require recreating the resource or using the resource [lifecycle configuration](https://www.terraform.io/docs/configuration/resources.html#lifecycle) of `ignore_changes = ["availability_zones"]` to prevent recreation. See the resource documentation for additional details.

FEATURES:

* **New Data Source:** `aws_vpcs` ([#4736](https://github.com/terraform-providers/terraform-provider-aws/issues/4736))
* **New Resource:** `aws_neptune_parameter_group` ([#4724](https://github.com/terraform-providers/terraform-provider-aws/issues/4724))

ENHANCEMENTS:

* resource/aws_db_instance: Display input arguments when receiving InvalidParameterValue error on resource creation ([#4803](https://github.com/terraform-providers/terraform-provider-aws/issues/4803))
* resource/aws_elasticache_cluster: Migrate from `availability_zones` TypeSet attribute to `preferred_availability_zones` TypeList attribute (allow duplicate Availability Zone elements) ([#4741](https://github.com/terraform-providers/terraform-provider-aws/issues/4741))
* resource/aws_launch_template: Add `tags` argument (support tagging the resource itself) ([#4763](https://github.com/terraform-providers/terraform-provider-aws/issues/4763))
* resource/aws_launch_template: Add plan time validation for tag_specifications `resource_type` ([#4765](https://github.com/terraform-providers/terraform-provider-aws/issues/4765))
* resource/aws_waf_ipset: Add `arn` attribute ([#4784](https://github.com/terraform-providers/terraform-provider-aws/issues/4784))
* resource/aws_wafregional_ipset: Add `arn` attribute ([#4816](https://github.com/terraform-providers/terraform-provider-aws/issues/4816))

BUG FIXES:

* resource/aws_codebuild_webhook: Properly export `secret` (the CodeBuild API only provides its value during resource creation) ([#4775](https://github.com/terraform-providers/terraform-provider-aws/issues/4775))
* resource/aws_codecommit_repository: Prevent error and trigger recreation when not found during read ([#4761](https://github.com/terraform-providers/terraform-provider-aws/issues/4761))
* resource/aws_eks_cluster: Properly export `arn` attribute ([#4766](https://github.com/terraform-providers/terraform-provider-aws/issues/4766)] / [[#4767](https://github.com/terraform-providers/terraform-provider-aws/issues/4767))
* resource/aws_elasticsearch_domain: Skip EBS options update/refresh if EBS is not enabled ([#4802](https://github.com/terraform-providers/terraform-provider-aws/issues/4802))

## 1.22.0 (June 05, 2018)

FEATURES:

* **New Data Source:** `aws_ecs_service` ([#3617](https://github.com/terraform-providers/terraform-provider-aws/issues/3617))
* **New Data Source:** `aws_eks_cluster` ([#4749](https://github.com/terraform-providers/terraform-provider-aws/issues/4749))
* **New Guide:** EKS Getting Started
* **New Resource:** `aws_config_aggregate_authorization` ([#4263](https://github.com/terraform-providers/terraform-provider-aws/issues/4263))
* **New Resource:** `aws_config_configuration_aggregator` ([#4262](https://github.com/terraform-providers/terraform-provider-aws/issues/4262))
* **New Resource:** `aws_eks_cluster` ([#4749](https://github.com/terraform-providers/terraform-provider-aws/issues/4749))

ENHANCEMENTS:

* provider: Support custom endpoint for EFS ([#4716](https://github.com/terraform-providers/terraform-provider-aws/issues/4716))
* resource/aws_api_gateway_method: Add `authorization_scopes` argument ([#4533](https://github.com/terraform-providers/terraform-provider-aws/issues/4533))
* resource/aws_api_gateway_rest_api: Add `api_key_source` argument ([#4717](https://github.com/terraform-providers/terraform-provider-aws/issues/4717))
* resource/aws_cloudfront_distribution: Allow create and update retries on InvalidViewerCertificate for eventual consistency with ACM/IAM services ([#4698](https://github.com/terraform-providers/terraform-provider-aws/issues/4698))
* resource/aws_cognito_identity_pool: Add `arn` attribute ([#4719](https://github.com/terraform-providers/terraform-provider-aws/issues/4719))
* resource/aws_cognito_user_pool: Add `endpoint` attribute ([#4718](https://github.com/terraform-providers/terraform-provider-aws/issues/4718))

BUG FIXES:

* resource/aws_service_discovery_private_dns_namespace: Prevent creation error with names longer than 34 characters ([#4702](https://github.com/terraform-providers/terraform-provider-aws/issues/4702))
* resource/aws_vpn_connection: Allow period in `tunnel[1-2]_preshared_key` validation ([#4731](https://github.com/terraform-providers/terraform-provider-aws/issues/4731))

## 1.21.0 (May 31, 2018)

FEATURES:

* **New Data Source:** `aws_route` ([#4529](https://github.com/terraform-providers/terraform-provider-aws/issues/4529))
* **New Resource:** `aws_codebuild_webhook` ([#4473](https://github.com/terraform-providers/terraform-provider-aws/issues/4473))
* **New Resource:** `aws_cognito_identity_provider` ([#3601](https://github.com/terraform-providers/terraform-provider-aws/issues/3601))
* **New Resource:** `aws_cognito_resource_server` ([#4530](https://github.com/terraform-providers/terraform-provider-aws/issues/4530))
* **New Resource:** `aws_glue_classifier` ([#4472](https://github.com/terraform-providers/terraform-provider-aws/issues/4472))

ENHANCEMENTS:

* provider: Support custom endpoint for SSM ([#4670](https://github.com/terraform-providers/terraform-provider-aws/issues/4670))
* resource/aws_codebuild_project: Add `badge_enabled` argument and `badge_url` attribute ([#3504](https://github.com/terraform-providers/terraform-provider-aws/issues/3504))
* resource/aws_codebuild_project: Add `environment_variable` argument `type` (support parameter store environment variables) ([#2811](https://github.com/terraform-providers/terraform-provider-aws/issues/2811)] / [[#4021](https://github.com/terraform-providers/terraform-provider-aws/issues/4021))
* resource/aws_codebuild_project: Add `source` argument `git_clone_depth` and `insecure_ssl` ([#3929](https://github.com/terraform-providers/terraform-provider-aws/issues/3929))
* resource/aws_elasticache_replication_group: Support `number_cache_nodes` updates ([#4504](https://github.com/terraform-providers/terraform-provider-aws/issues/4504))
* resource/aws_lb_target_group: Add `slow_start` argument ([#4661](https://github.com/terraform-providers/terraform-provider-aws/issues/4661))
* resource/aws_redshift_cluster: Add `dns_name` attribute ([#4582](https://github.com/terraform-providers/terraform-provider-aws/issues/4582))
* resource/aws_s3_bucket: Add `bucket_regional_domain_name` attribute ([#4556](https://github.com/terraform-providers/terraform-provider-aws/issues/4556))

BUG FIXES:

* data-source/aws_lambda_function: Qualifiers explicitly set are now honoured ([#4654](https://github.com/terraform-providers/terraform-provider-aws/issues/4654))
* resource/aws_batch_job_definition: Properly force new resource when updating timeout `attempt_duration_seconds` argument ([#4697](https://github.com/terraform-providers/terraform-provider-aws/issues/4697))
* resource/aws_budgets_budget: Force new resource when updating `name` ([#4656](https://github.com/terraform-providers/terraform-provider-aws/issues/4656))
* resource/aws_dms_endpoint: Additionally specify MongoDB connection info in the top-level API namespace to prevent issues connecting ([#4636](https://github.com/terraform-providers/terraform-provider-aws/issues/4636))
* resource/aws_rds_cluster: Prevent additional retry error during S3 import for IAM/S3 eventual consistency ([#4683](https://github.com/terraform-providers/terraform-provider-aws/issues/4683))
* resource/aws_sns_sms_preferences: Properly add SNS preferences to website docs ([#4694](https://github.com/terraform-providers/terraform-provider-aws/issues/4694))

## 1.20.0 (May 23, 2018)

NOTES:

* resource/aws_guardduty_member: Terraform will now try to properly detect if a member account has been invited based on its relationship status (`Disabled`/`Enabled`/`Invited`) and appropriately flag the new `invite` argument for update. You will want to set `invite = true` in your Terraform configuration if you previously handled the invitation process for a member, otherwise the resource will attempt to disassociate the member upon updating the provider to this version.

FEATURES:

* **New Data Source:** `aws_glue_script` ([#4481](https://github.com/terraform-providers/terraform-provider-aws/issues/4481))
* **New Resource:** `aws_glue_trigger` ([#4464](https://github.com/terraform-providers/terraform-provider-aws/issues/4464))

ENHANCEMENTS:

* resource/aws_api_gateway_domain_name: Add `endpoint_configuration` argument, `regional_certificate_arn` argument, `regional_certificate_name` argument, `regional_domain_name` attribute, and `regional_zone_id` attribute (support regional domain names) ([#2866](https://github.com/terraform-providers/terraform-provider-aws/issues/2866))
* resource/aws_api_gateway_rest_api: Add `endpoint_configuration` argument (support regional endpoint type) ([#2866](https://github.com/terraform-providers/terraform-provider-aws/issues/2866))
* resource/aws_appautoscaling_policy: Add retry logic for rate exceeded errors during read, update and delete ([#4594](https://github.com/terraform-providers/terraform-provider-aws/issues/4594))
* resource/aws_ecs_service: Add `container_name` and `container_port` arguments for `service_registry` (support bridge and host network mode for service registry) ([#4623](https://github.com/terraform-providers/terraform-provider-aws/issues/4623))
* resource/aws_emr_cluster: Add `additional_info` argument ([#4590](https://github.com/terraform-providers/terraform-provider-aws/issues/4590))
* resource/aws_guardduty_member: Support member account invitation on creation ([#4357](https://github.com/terraform-providers/terraform-provider-aws/issues/4357))
* resource/aws_guardduty_member: Support `invite` argument updates (invite or disassociate on update) ([#4604](https://github.com/terraform-providers/terraform-provider-aws/issues/4604))
* resource/aws_ssm_patch_baseline: Add `approval_rule` `enable_non_security` argument ([#4546](https://github.com/terraform-providers/terraform-provider-aws/issues/4546))

BUG FIXES:

* resource/aws_api_gateway_rest_api: Prevent error with `policy` containing special characters (e.g. forward slashes in CIDRs) ([#4606](https://github.com/terraform-providers/terraform-provider-aws/issues/4606))
* resource/aws_cloudwatch_event_rule: Prevent multiple names on creation ([#4579](https://github.com/terraform-providers/terraform-provider-aws/issues/4579))
* resource/aws_dynamodb_table: Prevent error with APIs that do not support point in time recovery (e.g. AWS China) ([#4573](https://github.com/terraform-providers/terraform-provider-aws/issues/4573))
* resource/aws_glue_catalog_table: Prevent multiple potential panic scenarios ([#4621](https://github.com/terraform-providers/terraform-provider-aws/issues/4621))
* resource/aws_kinesis_stream: Handle tag additions/removals of more than 10 tags ([#4574](https://github.com/terraform-providers/terraform-provider-aws/issues/4574))
* resource/aws_kinesis_stream: Prevent perpetual `encryption_type` difference with APIs that do not support encryption (e.g. AWS China) ([#4575](https://github.com/terraform-providers/terraform-provider-aws/issues/4575))
* resource/aws_s3_bucket: Prevent panic from CORS reading errors ([#4603](https://github.com/terraform-providers/terraform-provider-aws/issues/4603))
* resource/aws_spot_fleet_request: Prevent empty `iam_instance_profile_arn` from overwriting `iam_instance_profile` ([#4591](https://github.com/terraform-providers/terraform-provider-aws/issues/4591))

## 1.19.0 (May 16, 2018)

NOTES:

* data-source/aws_iam_policy_document: Please note there is a behavior change in the rendering of `principal`/`not_principal` in the case of `type = "AWS"` and `identifiers = ["*"]`. This will now render as `Principal": {"AWS": "*"}` instead of `"Principal": "*"`. This change is required for IAM role trust policy support as well as differentiating between anonymous access versus AWS access in policies. To keep the old behavior of anonymous access, use `type = "*"` and `identifiers = ["*"]`, which will continue to render as `"Principal": "*"`. For additional information, see the [`aws_iam_policy_document` documentation](https://www.terraform.io/docs/providers/aws/d/iam_policy_document.html).

FEATURES:

* **New Data Source:** `aws_arn` ([#3996](https://github.com/terraform-providers/terraform-provider-aws/issues/3996))
* **New Data Source:** `aws_lambda_invocation` ([#4222](https://github.com/terraform-providers/terraform-provider-aws/issues/4222))
* **New Resource:** `aws_sns_sms_preferences` ([#3858](https://github.com/terraform-providers/terraform-provider-aws/issues/3858))

ENHANCEMENTS:

* data-source/aws_iam_policy_document: Allow rendering of `"Principal": {"AWS": "*"}` (required for IAM role trust policies) ([#4248](https://github.com/terraform-providers/terraform-provider-aws/issues/4248))
* resource/aws_api_gateway_rest_api: Add `execution_arn` attribute ([#3968](https://github.com/terraform-providers/terraform-provider-aws/issues/3968))
* resource/aws_db_event_subscription: Add `name_prefix` argument ([#2754](https://github.com/terraform-providers/terraform-provider-aws/issues/2754))
* resource/aws_dms_endpoint: Add `azuredb` for `engine_name` validation ([#4506](https://github.com/terraform-providers/terraform-provider-aws/issues/4506))
* resource/aws_rds_cluster: Add `backtrack_window` argument and wait for updates to complete ([#4524](https://github.com/terraform-providers/terraform-provider-aws/issues/4524))
* resource/aws_spot_fleet_request: Add `launch_specification` `iam_instance_profile_arn` argument ([#4511](https://github.com/terraform-providers/terraform-provider-aws/issues/4511))

BUG FIXES:

* data-source/aws_autoscaling_groups: Use pagination function for DescribeTags filtering ([#4535](https://github.com/terraform-providers/terraform-provider-aws/issues/4535))
* resource/aws_elb: Ensure `bucket_prefix` for access logging can be updated to `""` ([#4383](https://github.com/terraform-providers/terraform-provider-aws/issues/4383))
* resource/aws_kinesis_firehose_delivery_stream: Retry on Elasticsearch destination IAM role errors and update IAM errors ([#4518](https://github.com/terraform-providers/terraform-provider-aws/issues/4518))
* resource/aws_launch_template: Allow `network_interfaces` `device_index` to be set to 0 ([#4367](https://github.com/terraform-providers/terraform-provider-aws/issues/4367))
* resource/aws_lb: Ensure `bucket_prefix` for access logging can be updated to `""` ([#4383](https://github.com/terraform-providers/terraform-provider-aws/issues/4383))
* resource/aws_lb: Ensure `access_logs` is properly set into Terraform state ([#4517](https://github.com/terraform-providers/terraform-provider-aws/issues/4517))
* resource/aws_security_group: Fix rule description handling when gathering multiple rules with same permissions ([#4416](https://github.com/terraform-providers/terraform-provider-aws/issues/4416))

## 1.18.0 (May 10, 2018)

FEATURES:

* **New Data Source:** `aws_acmpca_certificate_authority` ([#4458](https://github.com/terraform-providers/terraform-provider-aws/issues/4458))
* **New Resource:** `aws_acmpca_certificate_authority` ([#4458](https://github.com/terraform-providers/terraform-provider-aws/issues/4458))
* **New Resource:** `aws_glue_catalog_table` ([#4368](https://github.com/terraform-providers/terraform-provider-aws/issues/4368))

ENHANCEMENTS:

* provider: Lower retry threshold for DNS resolution failures ([#4459](https://github.com/terraform-providers/terraform-provider-aws/issues/4459))
* resource/aws_dms_endpoint: Support `s3` `engine_name` and add `s3_settings` argument ([#1685](https://github.com/terraform-providers/terraform-provider-aws/issues/1685)] and [[#4447](https://github.com/terraform-providers/terraform-provider-aws/issues/4447))
* resource/aws_glue_job: Add `timeout` argument ([#4460](https://github.com/terraform-providers/terraform-provider-aws/issues/4460))
* resource/aws_lb_target_group: Add `proxy_protocol_v2` argument ([#4365](https://github.com/terraform-providers/terraform-provider-aws/issues/4365))
* resource/aws_spot_fleet_request: Mark `spot_price` optional (defaults to on-demand price) ([#4424](https://github.com/terraform-providers/terraform-provider-aws/issues/4424))
* resource/aws_spot_fleet_request: Add plan time validation for `valid_from` and `valid_until` arguments ([#4463](https://github.com/terraform-providers/terraform-provider-aws/issues/4463))
* resource/aws_spot_instance_request: Mark `spot_price` optional (defaults to on-demand price) ([#4424](https://github.com/terraform-providers/terraform-provider-aws/issues/4424))

BUG FIXES:

* data-source/aws_autoscaling_groups: Correctly paginate through over 50 results ([#4433](https://github.com/terraform-providers/terraform-provider-aws/issues/4433))
* resource/aws_elastic_beanstalk_environment: Correctly handle `cname_prefix` attribute in China partition ([#4485](https://github.com/terraform-providers/terraform-provider-aws/issues/4485))
* resource/aws_glue_job: Remove `allocated_capacity` and `max_concurrent_runs` upper plan time validation limits ([#4461](https://github.com/terraform-providers/terraform-provider-aws/issues/4461))
* resource/aws_instance: Fix `root_device_mapping` matching of expected root device name with multiple block devices. ([#4489](https://github.com/terraform-providers/terraform-provider-aws/issues/4489))
* resource/aws_launch_template: Prevent `parameter iops is not supported for gp2 volumes` error ([#4344](https://github.com/terraform-providers/terraform-provider-aws/issues/4344))
* resource/aws_launch_template: Prevent `'iamInstanceProfile.name' may not be used in combination with 'iamInstanceProfile.arn'` error ([#4344](https://github.com/terraform-providers/terraform-provider-aws/issues/4344))
* resource/aws_launch_template: Prevent `parameter groupName cannot be used with the parameter subnet` error ([#4344](https://github.com/terraform-providers/terraform-provider-aws/issues/4344))
* resource/aws_launch_template: Separate usage of `ipv4_address_count`/`ipv6_address_count` from `ipv4_addresses`/`ipv6_addresses` ([#4344](https://github.com/terraform-providers/terraform-provider-aws/issues/4344))
* resource/aws_redshift_cluster: Properly send all required parameters when resizing ([#3127](https://github.com/terraform-providers/terraform-provider-aws/issues/3127))
* resource/aws_s3_bucket: Prevent crash from empty string CORS arguments ([#4465](https://github.com/terraform-providers/terraform-provider-aws/issues/4465))
* resource/aws_ssm_document: Add missing account ID to `arn` attribute ([#4436](https://github.com/terraform-providers/terraform-provider-aws/issues/4436))

## 1.17.0 (May 02, 2018)

NOTES:

* resource/aws_ecs_service: Please note the `placement_strategy` argument (an unordered list) has been marked deprecated in favor of the `ordered_placement_strategy` argument (an ordered list based on the Terraform configuration ordering).

FEATURES:

* **New Data Source:** `aws_mq_broker` ([#3163](https://github.com/terraform-providers/terraform-provider-aws/issues/3163))
* **New Resource:** `aws_budgets_budget` ([#1879](https://github.com/terraform-providers/terraform-provider-aws/issues/1879))
* **New Resource:** `aws_iam_user_group_membership` ([#3365](https://github.com/terraform-providers/terraform-provider-aws/issues/3365))
* **New Resource:** `aws_vpc_peering_connection_options` ([#3909](https://github.com/terraform-providers/terraform-provider-aws/issues/3909))

ENHANCEMENTS:

* data-source/aws_route53_zone: Add `name_servers` attribute ([#4336](https://github.com/terraform-providers/terraform-provider-aws/issues/4336))
* resource/aws_api_gateway_stage: Add `access_log_settings` argument (Support access logging) ([#4369](https://github.com/terraform-providers/terraform-provider-aws/issues/4369))
* resource/aws_autoscaling_group: Add `launch_template` argument ([#4305](https://github.com/terraform-providers/terraform-provider-aws/issues/4305))
* resource/aws_batch_job_definition: Add `timeout` argument ([#4386](https://github.com/terraform-providers/terraform-provider-aws/issues/4386))
* resource/aws_cloudwatch_event_rule: Add `name_prefix` argument ([#2752](https://github.com/terraform-providers/terraform-provider-aws/issues/2752))
* resource/aws_cloudwatch_event_rule: Make `name` optional (Terraform can generate unique ID) ([#2752](https://github.com/terraform-providers/terraform-provider-aws/issues/2752))
* resource/aws_codedeploy_deployment_group: Add `ec2_tag_set` argument (tag group support) ([#4324](https://github.com/terraform-providers/terraform-provider-aws/issues/4324))
* resource/aws_default_subnet: Allow `map_public_ip_on_launch` updates ([#4396](https://github.com/terraform-providers/terraform-provider-aws/issues/4396))
* resource/aws_dms_endpoint: Support `mongodb` engine_name and `mongodb_settings` argument ([#4406](https://github.com/terraform-providers/terraform-provider-aws/issues/4406))
* resource/aws_dynamodb_table: Add `point_in_time_recovery` argument ([#4063](https://github.com/terraform-providers/terraform-provider-aws/issues/4063))
* resource/aws_ecs_service: Add `ordered_placement_strategy` argument, deprecate `placement_strategy` argument ([#4390](https://github.com/terraform-providers/terraform-provider-aws/issues/4390))
* resource/aws_ecs_service: Allow `health_check_grace_period_seconds` up to 7200 seconds ([#4420](https://github.com/terraform-providers/terraform-provider-aws/issues/4420))
* resource/aws_lambda_permission: Add `statement_id_prefix` argument ([#2743](https://github.com/terraform-providers/terraform-provider-aws/issues/2743))
* resource/aws_lambda_permission: Make `statement_id` optional (Terraform can generate unique ID) ([#2743](https://github.com/terraform-providers/terraform-provider-aws/issues/2743))
* resource/aws_rds_cluster: Add `s3_import` argument (Support MySQL Backup Restore from S3) ([#4366](https://github.com/terraform-providers/terraform-provider-aws/issues/4366))
* resource/aws_vpc_peering_connection: Support configurable timeouts ([#3909](https://github.com/terraform-providers/terraform-provider-aws/issues/3909))

BUG FIXES:

* data-source/aws_instance: Bypass `UnsupportedOperation` errors with `DescribeInstanceCreditSpecifications` call ([#4362](https://github.com/terraform-providers/terraform-provider-aws/issues/4362))
* resource/aws_iam_group_policy: Properly handle generated policy name updates ([#4379](https://github.com/terraform-providers/terraform-provider-aws/issues/4379))
* resource/aws_instance: Bypass `UnsupportedOperation` errors with `DescribeInstanceCreditSpecifications` call ([#4362](https://github.com/terraform-providers/terraform-provider-aws/issues/4362))
* resource/aws_launch_template: Appropriately set `security_groups` in network interfaces ([#4364](https://github.com/terraform-providers/terraform-provider-aws/issues/4364))
* resource/aws_rds_cluster: Add retries for IAM eventual consistency ([#4371](https://github.com/terraform-providers/terraform-provider-aws/issues/4371))
* resource/aws_rds_cluster_instance: Add retries for IAM eventual consistency ([#4370](https://github.com/terraform-providers/terraform-provider-aws/issues/4370))
* resource/aws_route53_zone: Add domain name to CallerReference to prevent creation issues with count greater than one ([#4341](https://github.com/terraform-providers/terraform-provider-aws/issues/4341))

## 1.16.0 (April 25, 2018)

FEATURES:

* **New Data Source:** `aws_batch_compute_environment` ([#4270](https://github.com/terraform-providers/terraform-provider-aws/issues/4270))
* **New Data Source:** `aws_batch_job_queue` ([#4288](https://github.com/terraform-providers/terraform-provider-aws/issues/4288))
* **New Data Source:** `aws_iot_endpoint` ([#4303](https://github.com/terraform-providers/terraform-provider-aws/issues/4303))
* **New Data Source:** `aws_lambda_function` ([#2984](https://github.com/terraform-providers/terraform-provider-aws/issues/2984))
* **New Data Source:** `aws_redshift_cluster` ([#2603](https://github.com/terraform-providers/terraform-provider-aws/issues/2603))
* **New Data Source:** `aws_secretsmanager_secret` ([#4272](https://github.com/terraform-providers/terraform-provider-aws/issues/4272))
* **New Data Source:** `aws_secretsmanager_secret_version` ([#4272](https://github.com/terraform-providers/terraform-provider-aws/issues/4272))
* **New Resource:** `aws_dax_parameter_group` ([#4299](https://github.com/terraform-providers/terraform-provider-aws/issues/4299))
* **New Resource:** `aws_dax_subnet_group` ([#4302](https://github.com/terraform-providers/terraform-provider-aws/issues/4302))
* **New Resource:** `aws_organizations_policy` ([#4249](https://github.com/terraform-providers/terraform-provider-aws/issues/4249))
* **New Resource:** `aws_organizations_policy_attachment` ([#4253](https://github.com/terraform-providers/terraform-provider-aws/issues/4253))
* **New Resource:** `aws_secretsmanager_secret` ([#4272](https://github.com/terraform-providers/terraform-provider-aws/issues/4272))
* **New Resource:** `aws_secretsmanager_secret_version` ([#4272](https://github.com/terraform-providers/terraform-provider-aws/issues/4272))

ENHANCEMENTS:

* data-source/aws_cognito_user_pools: Add `arns` attribute ([#4256](https://github.com/terraform-providers/terraform-provider-aws/issues/4256))
* data-source/aws_ecs_cluster Return error on multiple clusters ([#4286](https://github.com/terraform-providers/terraform-provider-aws/issues/4286))
* data-source/aws_iam_instance_profile: Add `role_arn` and `role_name` attributes ([#4300](https://github.com/terraform-providers/terraform-provider-aws/issues/4300))
* data-source/aws_instance: Add `disable_api_termination` attribute ([#4314](https://github.com/terraform-providers/terraform-provider-aws/issues/4314))
* resource/aws_api_gateway_rest_api: Add `policy` argument ([#4211](https://github.com/terraform-providers/terraform-provider-aws/issues/4211))
* resource/aws_api_gateway_stage: Add `tags` argument ([#2858](https://github.com/terraform-providers/terraform-provider-aws/issues/2858))
* resource/aws_api_gateway_stage: Add `execution_arn` and `invoke_url` attributes ([#3469](https://github.com/terraform-providers/terraform-provider-aws/issues/3469))
* resource/aws_api_gateway_vpc_link: Support import ([#4306](https://github.com/terraform-providers/terraform-provider-aws/issues/4306))
* resource/aws_cloudwatch_event_target: Add `batch_target` argument ([#4312](https://github.com/terraform-providers/terraform-provider-aws/issues/4312))
* resource/aws_cloudwatch_event_target: Add `kinesis_target` and `sqs_target` arguments ([#4323](https://github.com/terraform-providers/terraform-provider-aws/issues/4323))
* resource/aws_cognito_user_pool: Support `user_migration` in `lambda_config` ([#4301](https://github.com/terraform-providers/terraform-provider-aws/issues/4301))
* resource/aws_db_instance: Add `s3_import` argument ([#2728](https://github.com/terraform-providers/terraform-provider-aws/issues/2728))
* resource/aws_elastic_beanstalk_application: Add `appversion_lifecycle` argument ([#1907](https://github.com/terraform-providers/terraform-provider-aws/issues/1907))
* resource/aws_instance: Add `credit_specification` argument (e.g. t2.unlimited support) ([#2619](https://github.com/terraform-providers/terraform-provider-aws/issues/2619))
* resource/aws_kinesis_firehose_delivery_stream: Support Redshift `processing_configuration` ([#4251](https://github.com/terraform-providers/terraform-provider-aws/issues/4251))
* resource/aws_launch_configuration: Add `user_data_base64` argument ([#4257](https://github.com/terraform-providers/terraform-provider-aws/issues/4257))
* resource/aws_s3_bucket: Add support for `ONEZONE_IA` storage class ([#4287](https://github.com/terraform-providers/terraform-provider-aws/issues/4287))
* resource/aws_s3_bucket_object: Add support for `ONEZONE_IA` storage class ([#4287](https://github.com/terraform-providers/terraform-provider-aws/issues/4287))
* resource/aws_spot_instance_request: Add `valid_from` and `valid_until` arguments ([#4018](https://github.com/terraform-providers/terraform-provider-aws/issues/4018))
* resource/aws_ssm_patch_baseline: Support `CENTOS` `operating_system` argument ([#4268](https://github.com/terraform-providers/terraform-provider-aws/issues/4268))

BUG FIXES:

* data-source/aws_iam_policy_document: Prevent crash with multiple value principal identifiers ([#4277](https://github.com/terraform-providers/terraform-provider-aws/issues/4277))
* data-source/aws_lb_listener: Ensure attributes are properly set when not used as arguments ([#4317](https://github.com/terraform-providers/terraform-provider-aws/issues/4317))
* resource/aws_codebuild_project: Mark auth resource attribute as sensitive ([#4284](https://github.com/terraform-providers/terraform-provider-aws/issues/4284))
* resource/aws_cognito_user_pool_client: Fix import to include user pool ID ([#3762](https://github.com/terraform-providers/terraform-provider-aws/issues/3762))
* resource/aws_elasticache_cluster: Remove extraneous plan-time validation for `node_type` and `subnet_group_name` ([#4333](https://github.com/terraform-providers/terraform-provider-aws/issues/4333))
* resource/aws_launch_template: Allow dashes in `name` and `name_prefix` arguments ([#4321](https://github.com/terraform-providers/terraform-provider-aws/issues/4321))
* resource/aws_launch_template: Properly set `block_device_mappings` EBS information into Terraform state ([#4321](https://github.com/terraform-providers/terraform-provider-aws/issues/4321))
* resource/aws_launch_template: Properly pass `block_device_mappings` information to EC2 API ([#4321](https://github.com/terraform-providers/terraform-provider-aws/issues/4321))
* resource/aws_s3_bucket: Prevent panic on lifecycle rule reading errors ([#4282](https://github.com/terraform-providers/terraform-provider-aws/issues/4282))

## 1.15.0 (April 18, 2018)

NOTES:

* resource/aws_cloudfront_distribution: Please note the `cache_behavior` argument (an unordered list) has been marked deprecated in favor of the `ordered_cache_behavior` argument (an ordered list based on the Terraform configuration ordering). This is to support proper cache behavior precedence within a CloudFront distribution.

FEATURES:

* **New Data Source:** `aws_api_gateway_rest_api` ([#4172](https://github.com/terraform-providers/terraform-provider-aws/issues/4172))
* **New Data Source:** `aws_cloudwatch_log_group` ([#4167](https://github.com/terraform-providers/terraform-provider-aws/issues/4167))
* **New Data Source:** `aws_cognito_user_pools` ([#4212](https://github.com/terraform-providers/terraform-provider-aws/issues/4212))
* **New Data Source:** `aws_sqs_queue` ([#2311](https://github.com/terraform-providers/terraform-provider-aws/issues/2311))
* **New Resource:** `aws_directory_service_conditional_forwarder` ([#4071](https://github.com/terraform-providers/terraform-provider-aws/issues/4071))
* **New Resource:** `aws_glue_connection` ([#4016](https://github.com/terraform-providers/terraform-provider-aws/issues/4016))
* **New Resource:** `aws_glue_job` ([#4028](https://github.com/terraform-providers/terraform-provider-aws/issues/4028))
* **New Resource:** `aws_iam_service_linked_role` ([#2985](https://github.com/terraform-providers/terraform-provider-aws/issues/2985))
* **New Resource:** `aws_launch_template` ([#2927](https://github.com/terraform-providers/terraform-provider-aws/issues/2927))
* **New Resource:** `aws_ses_domain_identity_verification` ([#4108](https://github.com/terraform-providers/terraform-provider-aws/issues/4108))

ENHANCEMENTS:

* data-source/aws_iam_server_certificate: Filter by `path_prefix` ([#3801](https://github.com/terraform-providers/terraform-provider-aws/issues/3801))
* resource/aws_api_gateway_integration: Support VPC connection ([#3428](https://github.com/terraform-providers/terraform-provider-aws/issues/3428))
* resource/aws_cloudfront_distribution: Added `ordered_cache_behavior` argument, deprecate `cache_behavior` ([#4117](https://github.com/terraform-providers/terraform-provider-aws/issues/4117))
* resource/aws_db_instance: Support `enabled_cloudwatch_logs_exports` argument ([#4111](https://github.com/terraform-providers/terraform-provider-aws/issues/4111))
* resource/aws_db_option_group: Support option version argument ([#2590](https://github.com/terraform-providers/terraform-provider-aws/issues/2590))
* resource/aws_ecs_service: Support ServiceRegistries ([#3906](https://github.com/terraform-providers/terraform-provider-aws/issues/3906))
* resource/aws_iam_service_linked_role: Support `custom_suffix` and `description` arguments ([#4188](https://github.com/terraform-providers/terraform-provider-aws/issues/4188))
* resource/aws_service_discovery_service: Support `health_check_custom_config` argument ([#4083](https://github.com/terraform-providers/terraform-provider-aws/issues/4083))
* resource/aws_spot_fleet_request: Support configurable delete timeout ([#3940](https://github.com/terraform-providers/terraform-provider-aws/issues/3940))
* resource/aws_spot_instance_request: Support optionally fetching password data ([#4189](https://github.com/terraform-providers/terraform-provider-aws/issues/4189))
* resource/aws_waf_rate_based_rule: Support `RegexMatch` predicate type ([#4069](https://github.com/terraform-providers/terraform-provider-aws/issues/4069))
* resource/aws_waf_rule: Support `RegexMatch` predicate type ([#4069](https://github.com/terraform-providers/terraform-provider-aws/issues/4069))
* resource/aws_wafregional_rate_based_rule: Support `RegexMatch` predicate type ([#4069](https://github.com/terraform-providers/terraform-provider-aws/issues/4069))

BUG FIXES:

* resource/aws_athena_database: Handle database names with uppercase and underscores ([#4133](https://github.com/terraform-providers/terraform-provider-aws/issues/4133))
* resource/aws_codebuild_project: Retry UpdateProject for IAM eventual consistency ([#4238](https://github.com/terraform-providers/terraform-provider-aws/issues/4238))
* resource/aws_codedeploy_deployment_config: Force new resource for `minimum_healthy_hosts` updates ([#4194](https://github.com/terraform-providers/terraform-provider-aws/issues/4194))
* resource/aws_cognito_user_group: Fix `role_arn` updates ([#4237](https://github.com/terraform-providers/terraform-provider-aws/issues/4237))
* resource/aws_elasticache_replication_group: Increase default create timeout to 60 minutes ([#4093](https://github.com/terraform-providers/terraform-provider-aws/issues/4093))
* resource/aws_emr_cluster: Force new resource if any of the `ec2_attributes` change ([#4218](https://github.com/terraform-providers/terraform-provider-aws/issues/4218))
* resource/aws_iam_role: Suppress `NoSuchEntity` errors while detaching policies from role during deletion ([#4209](https://github.com/terraform-providers/terraform-provider-aws/issues/4209))
* resource/aws_lb: Force new resource if any of the `subnet_mapping` attributes change ([#4086](https://github.com/terraform-providers/terraform-provider-aws/issues/4086))
* resource/aws_rds_cluster: Properly handle `engine_version` with `snapshot_identifier` ([#4215](https://github.com/terraform-providers/terraform-provider-aws/issues/4215))
* resource/aws_route53_record: Improved handling of non-alphanumeric record names ([#4183](https://github.com/terraform-providers/terraform-provider-aws/issues/4183))
* resource/aws_spot_instance_request: Fix `instance_interuption_behaviour` hibernate and stop handling with placement ([#1986](https://github.com/terraform-providers/terraform-provider-aws/issues/1986))
* resource/aws_vpc_dhcp_options: Handle plural and non-plural `InvalidDhcpOptionsID.NotFound` errors ([#4136](https://github.com/terraform-providers/terraform-provider-aws/issues/4136))

## 1.14.1 (April 11, 2018)

ENHANCEMENTS:

* resource/aws_db_event_subscription: Add `arn` attribute ([#4151](https://github.com/terraform-providers/terraform-provider-aws/issues/4151))
* resource/aws_db_event_subscription: Support configurable timeouts ([#4151](https://github.com/terraform-providers/terraform-provider-aws/issues/4151))

BUG FIXES:

* resource/aws_codebuild_project: Properly handle setting cache type `NO_CACHE` ([#4134](https://github.com/terraform-providers/terraform-provider-aws/issues/4134))
* resource/aws_db_event_subscription: Fix `tag` ARN handling ([#4151](https://github.com/terraform-providers/terraform-provider-aws/issues/4151))
* resource/aws_dynamodb_table_item: Trigger destructive update if range_key has changed ([#3821](https://github.com/terraform-providers/terraform-provider-aws/issues/3821))
* resource/aws_elb: Return any errors when updating listeners ([#4159](https://github.com/terraform-providers/terraform-provider-aws/issues/4159))
* resource/aws_emr_cluster: Prevent crash with missing StateChangeReason ([#4165](https://github.com/terraform-providers/terraform-provider-aws/issues/4165))
* resource/aws_iam_user: Retry user login profile deletion on `EntityTemporarilyUnmodifiable` ([#4143](https://github.com/terraform-providers/terraform-provider-aws/issues/4143))
* resource/aws_kinesis_firehose_delivery_stream: Prevent crash with missing CloudWatch logging options ([#4148](https://github.com/terraform-providers/terraform-provider-aws/issues/4148))
* resource/aws_lambda_alias: Force new resource on `name` change ([#4106](https://github.com/terraform-providers/terraform-provider-aws/issues/4106))
* resource/aws_lambda_function: Prevent perpetual difference when removing `dead_letter_config` ([#2684](https://github.com/terraform-providers/terraform-provider-aws/issues/2684))
* resource/aws_launch_configuration: Properly read `security_groups`, `user_data`, and `vpc_classic_link_security_groups` attributes into Terraform state ([#2800](https://github.com/terraform-providers/terraform-provider-aws/issues/2800))
* resource/aws_network_acl: Prevent error on deletion with already deleted subnets ([#4119](https://github.com/terraform-providers/terraform-provider-aws/issues/4119))
* resource/aws_network_acl: Prevent error on update with removing associations for already deleted subnets ([#4119](https://github.com/terraform-providers/terraform-provider-aws/issues/4119))
* resource/aws_rds_cluster: Properly handle `engine_version` during regular creation ([#4139](https://github.com/terraform-providers/terraform-provider-aws/issues/4139))
* resource/aws_rds_cluster: Set `port` updates to force new resource ([#4144](https://github.com/terraform-providers/terraform-provider-aws/issues/4144))
* resource/aws_route53_zone: Suppress `name` difference with trailing period ([#3982](https://github.com/terraform-providers/terraform-provider-aws/issues/3982))
* resource/aws_vpc_peering_connection: Allow active pending state during deletion for eventual consistency ([#4140](https://github.com/terraform-providers/terraform-provider-aws/issues/4140))

## 1.14.0 (April 06, 2018)

NOTES:

* resource/aws_organizations_account: As noted in the resource documentation, resource deletion from Terraform will _not_ automatically close AWS accounts due to the behavior of the AWS Organizations service. There are also various manual steps required by AWS before the account can be removed from an organization and made into a standalone account, then manually closed if desired.

FEATURES:

* **New Resource:** `aws_organizations_account` ([#3524](https://github.com/terraform-providers/terraform-provider-aws/issues/3524))
* **New Resource:** `aws_ses_identity_notification_topic` ([#2640](https://github.com/terraform-providers/terraform-provider-aws/issues/2640))

ENHANCEMENTS:

* provider: Fallback to SDK default credential chain if credentials not found using provider credential chain ([#2883](https://github.com/terraform-providers/terraform-provider-aws/issues/2883))
* data-source/aws_iam_role: Add `max_session_duration` attribute ([#4092](https://github.com/terraform-providers/terraform-provider-aws/issues/4092))
* resource/aws_cloudfront_distribution: Add cache_behavior `field_level_encryption_id` attribute ([#4102](https://github.com/terraform-providers/terraform-provider-aws/issues/4102))
* resource/aws_codebuild_project: Support `cache` configuration ([#2860](https://github.com/terraform-providers/terraform-provider-aws/issues/2860))
* resource/aws_elasticache_replication_group: Support Cluster Mode Enabled online shard reconfiguration ([#3932](https://github.com/terraform-providers/terraform-provider-aws/issues/3932))
* resource/aws_elasticache_replication_group: Configurable create, update, and delete timeouts ([#3932](https://github.com/terraform-providers/terraform-provider-aws/issues/3932))
* resource/aws_iam_role: Add `max_session_duration` argument ([#3977](https://github.com/terraform-providers/terraform-provider-aws/issues/3977))
* resource/aws_kinesis_firehose_delivery_stream: Add Elasticsearch destination processing configuration support ([#3621](https://github.com/terraform-providers/terraform-provider-aws/issues/3621))
* resource/aws_kinesis_firehose_delivery_stream: Add Extended S3 destination backup mode support ([#2987](https://github.com/terraform-providers/terraform-provider-aws/issues/2987))
* resource/aws_kinesis_firehose_delivery_stream: Add Splunk destination processing configuration support ([#3944](https://github.com/terraform-providers/terraform-provider-aws/issues/3944))
* resource/aws_lambda_function: Support `nodejs8.10` runtime ([#4020](https://github.com/terraform-providers/terraform-provider-aws/issues/4020))
* resource/aws_launch_configuration: Add support for `ebs_block_device.*.no_device` ([#4070](https://github.com/terraform-providers/terraform-provider-aws/issues/4070))
* resource/aws_ssm_maintenance_window_target: Make resource updatable ([#4074](https://github.com/terraform-providers/terraform-provider-aws/issues/4074))
* resource/aws_wafregional_rule: Validate all predicate types ([#4046](https://github.com/terraform-providers/terraform-provider-aws/issues/4046))

BUG FIXES:

* resource/aws_cognito_user_pool: Trim `custom:` prefix of `developer_only_attribute = false` schema attributes ([#4041](https://github.com/terraform-providers/terraform-provider-aws/issues/4041))
* resource/aws_cognito_user_pool: Fix `email_message_by_link` max length validation ([#4051](https://github.com/terraform-providers/terraform-provider-aws/issues/4051))
* resource/aws_elasticache_replication_group: Properly set `cluster_mode` in state ([#3932](https://github.com/terraform-providers/terraform-provider-aws/issues/3932))
* resource/aws_iam_user_login_profile: Changed password generation to use `crypto/rand` ([#3989](https://github.com/terraform-providers/terraform-provider-aws/issues/3989))
* resource/aws_kinesis_firehose_delivery_stream: Prevent additional crash scenarios with optional configurations ([#4047](https://github.com/terraform-providers/terraform-provider-aws/issues/4047))
* resource/aws_lambda_function: IAM retry for "The role defined for the function cannot be assumed by Lambda" on update ([#3988](https://github.com/terraform-providers/terraform-provider-aws/issues/3988))
* resource/aws_lb: Suppress differences for non-applicable attributes ([#4032](https://github.com/terraform-providers/terraform-provider-aws/issues/4032))
* resource/aws_rds_cluster_instance: Prevent crash on importing non-cluster instances ([#3961](https://github.com/terraform-providers/terraform-provider-aws/issues/3961))
* resource/aws_route53_record: Fix ListResourceRecordSet pagination ([#3900](https://github.com/terraform-providers/terraform-provider-aws/issues/3900))

## 1.13.0 (March 28, 2018)

NOTES:

This release is happening outside the normal release schedule to accomodate a crash fix for the `aws_lb_target_group` resource. It appears an ELBv2 service update rolling out currently is the root cause. The potential for this crash has been present since the initial resource in Terraform 0.7.7 and all versions of the AWS provider up to v1.13.0.

FEATURES:

* **New Resource:** `aws_appsync_datasource` ([#2758](https://github.com/terraform-providers/terraform-provider-aws/issues/2758))
* **New Resource:** `aws_waf_regex_match_set` ([#3947](https://github.com/terraform-providers/terraform-provider-aws/issues/3947))
* **New Resource:** `aws_waf_regex_pattern_set` ([#3913](https://github.com/terraform-providers/terraform-provider-aws/issues/3913))
* **New Resource:** `aws_waf_rule_group` ([#3898](https://github.com/terraform-providers/terraform-provider-aws/issues/3898))
* **New Resource:** `aws_wafregional_geo_match_set` ([#3915](https://github.com/terraform-providers/terraform-provider-aws/issues/3915))
* **New Resource:** `aws_wafregional_rate_based_rule` ([#3871](https://github.com/terraform-providers/terraform-provider-aws/issues/3871))
* **New Resource:** `aws_wafregional_regex_match_set` ([#3950](https://github.com/terraform-providers/terraform-provider-aws/issues/3950))
* **New Resource:** `aws_wafregional_regex_pattern_set` ([#3933](https://github.com/terraform-providers/terraform-provider-aws/issues/3933))
* **New Resource:** `aws_wafregional_rule_group` ([#3948](https://github.com/terraform-providers/terraform-provider-aws/issues/3948))

ENHANCEMENTS:

* provider: Support custom Elasticsearch endpoint ([#3941](https://github.com/terraform-providers/terraform-provider-aws/issues/3941))
* resource/aws_appsync_graphql_api: Support import ([#3500](https://github.com/terraform-providers/terraform-provider-aws/issues/3500))
* resource/aws_elasticache_cluster: Allow port to be optional ([#3835](https://github.com/terraform-providers/terraform-provider-aws/issues/3835))
* resource/aws_elasticache_cluster: Add `replication_group_id` argument ([#3869](https://github.com/terraform-providers/terraform-provider-aws/issues/3869))
* resource/aws_elasticache_replication_group: Allow port to be optional ([#3835](https://github.com/terraform-providers/terraform-provider-aws/issues/3835))

BUG FIXES:

* resource/aws_autoscaling_group: Fix updating of `service_linked_role` ([#3942](https://github.com/terraform-providers/terraform-provider-aws/issues/3942))
* resource/aws_autoscaling_group: Properly set empty `enabled_metrics` in the state during read ([#3899](https://github.com/terraform-providers/terraform-provider-aws/issues/3899))
* resource/aws_autoscaling_policy: Fix conditional logic based on `policy_type` ([#3739](https://github.com/terraform-providers/terraform-provider-aws/issues/3739))
* resource/aws_batch_compute_environment: Correctly set `compute_resources` in state ([#3824](https://github.com/terraform-providers/terraform-provider-aws/issues/3824))
* resource/aws_cognito_user_pool: Correctly set `schema` in state ([#3789](https://github.com/terraform-providers/terraform-provider-aws/issues/3789))
* resource/aws_iam_user_login_profile: Fix `password_length` validation function regression from 1.12.0 ([#3919](https://github.com/terraform-providers/terraform-provider-aws/issues/3919))
* resource/aws_lb: Store correct state for http2 and ensure attributes are set on create ([#3854](https://github.com/terraform-providers/terraform-provider-aws/issues/3854))
* resource/aws_lb: Correctly set `subnet_mappings` in state ([#3822](https://github.com/terraform-providers/terraform-provider-aws/issues/3822))
* resource/aws_lb_listener: Retry CertificateNotFound errors on update for IAM eventual consistency ([#3901](https://github.com/terraform-providers/terraform-provider-aws/issues/3901))
* resource/aws_lb_target_group: Prevent crash from missing matcher during read ([#3954](https://github.com/terraform-providers/terraform-provider-aws/issues/3954))
* resource/aws_security_group: Retry read on creation for EC2 eventual consistency ([#3892](https://github.com/terraform-providers/terraform-provider-aws/issues/3892))


## 1.12.0 (March 23, 2018)

NOTES:

* provider: For resources implementing the IAM policy equivalence library (https://github.com/jen20/awspolicyequivalence/) on an attribute via `suppressEquivalentAwsPolicyDiffs`, the dependency has been updated, which should mark additional IAM policies as equivalent. ([#3832](https://github.com/terraform-providers/terraform-provider-aws/issues/3832))

FEATURES:

* **New Resource:** `aws_kms_grant` ([#3038](https://github.com/terraform-providers/terraform-provider-aws/issues/3038))
* **New Resource:** `aws_waf_geo_match_set` ([#3275](https://github.com/terraform-providers/terraform-provider-aws/issues/3275))
* **New Resource:** `aws_wafregional_rule` ([#3756](https://github.com/terraform-providers/terraform-provider-aws/issues/3756))
* **New Resource:** `aws_wafregional_size_constraint_set` ([#3796](https://github.com/terraform-providers/terraform-provider-aws/issues/3796))
* **New Resource:** `aws_wafregional_sql_injection_match_set` ([#1013](https://github.com/terraform-providers/terraform-provider-aws/issues/1013))
* **New Resource:** `aws_wafregional_web_acl` ([#3754](https://github.com/terraform-providers/terraform-provider-aws/issues/3754))
* **New Resource:** `aws_wafregional_web_acl_association` ([#3755](https://github.com/terraform-providers/terraform-provider-aws/issues/3755))
* **New Resource:** `aws_wafregional_xss_match_set` ([#1014](https://github.com/terraform-providers/terraform-provider-aws/issues/1014))

ENHANCEMENTS:

* provider: Treat IAM policies with account ID principals as equivalent to IAM account root ARN ([#3832](https://github.com/terraform-providers/terraform-provider-aws/issues/3832))
* provider: Treat additional IAM policy scenarios with empty principal trees as equivalent ([#3832](https://github.com/terraform-providers/terraform-provider-aws/issues/3832))
* resource/aws_acm_certificate: Retry on ResourceInUseException during deletion for eventual consistency ([#3868](https://github.com/terraform-providers/terraform-provider-aws/issues/3868))
* resource/aws_api_gateway_rest_api: Add support for content encoding ([#3642](https://github.com/terraform-providers/terraform-provider-aws/issues/3642))
* resource/aws_autoscaling_group: Add `service_linked_role_arn` argument ([#3812](https://github.com/terraform-providers/terraform-provider-aws/issues/3812))
* resource/aws_cloudfront_distribution: Validate origin `domain_name` and `origin_id` at plan time ([#3767](https://github.com/terraform-providers/terraform-provider-aws/issues/3767))
* resource/aws_eip: Support configurable timeouts ([#3769](https://github.com/terraform-providers/terraform-provider-aws/issues/3769))
* resource/aws_elasticache_cluster: Support plan time validation of az_mode ([#3857](https://github.com/terraform-providers/terraform-provider-aws/issues/3857))
* resource/aws_elasticache_cluster: Support plan time validation of node_type requiring VPC for cache.t2 instances ([#3857](https://github.com/terraform-providers/terraform-provider-aws/issues/3857))
* resource/aws_elasticache_cluster: Support plan time validation of num_cache_nodes > 1 for redis ([#3857](https://github.com/terraform-providers/terraform-provider-aws/issues/3857))
* resource/aws_elasticache_cluster: ForceNew on node_type changes for memcached engine ([#3857](https://github.com/terraform-providers/terraform-provider-aws/issues/3857))
* resource/aws_elasticache_cluster: ForceNew on engine_version downgrades ([#3857](https://github.com/terraform-providers/terraform-provider-aws/issues/3857))
* resource/aws_emr_cluster: Add step support ([#3673](https://github.com/terraform-providers/terraform-provider-aws/issues/3673))
* resource/aws_instance: Support optionally fetching encrypted Windows password data ([#2219](https://github.com/terraform-providers/terraform-provider-aws/issues/2219))
* resource/aws_launch_configuration: Validate `user_data` length during plan ([#2973](https://github.com/terraform-providers/terraform-provider-aws/issues/2973))
* resource/aws_lb_target_group: Validate health check threshold for TCP protocol during plan ([#3782](https://github.com/terraform-providers/terraform-provider-aws/issues/3782))
* resource/aws_security_group: Add arn attribute ([#3751](https://github.com/terraform-providers/terraform-provider-aws/issues/3751))
* resource/aws_ses_domain_identity: Support trailing period in domain name ([#3840](https://github.com/terraform-providers/terraform-provider-aws/issues/3840))
* resource/aws_sqs_queue: Support lack of ListQueueTags for all non-standard AWS implementations ([#3794](https://github.com/terraform-providers/terraform-provider-aws/issues/3794))
* resource/aws_ssm_document: Add `document_format` argument to support YAML ([#3814](https://github.com/terraform-providers/terraform-provider-aws/issues/3814))
* resource/aws_s3_bucket_object: New `content_base64` argument allows uploading raw binary data created in-memory, rather than reading from disk as with `source`. ([#3788](https://github.com/terraform-providers/terraform-provider-aws/issues/3788))

BUG FIXES:

* resource/aws_api_gateway_client_certificate: Export `*_date` fields correctly ([#3805](https://github.com/terraform-providers/terraform-provider-aws/issues/3805))
* resource/aws_cognito_user_pool: Detect `auto_verified_attributes` changes ([#3786](https://github.com/terraform-providers/terraform-provider-aws/issues/3786))
* resource/aws_cognito_user_pool_client: Fix `callback_urls` updates ([#3404](https://github.com/terraform-providers/terraform-provider-aws/issues/3404))
* resource/aws_db_instance: Support `incompatible-parameters` and `storage-full` state ([#3708](https://github.com/terraform-providers/terraform-provider-aws/issues/3708))
* resource/aws_dynamodb_table: Update and validate attributes correctly ([#3194](https://github.com/terraform-providers/terraform-provider-aws/issues/3194))
* resource/aws_ecs_task_definition: Correctly read `volume` attribute into Terraform state ([#3823](https://github.com/terraform-providers/terraform-provider-aws/issues/3823))
* resource/aws_kinesis_firehose_delivery_stream: Prevent crash on malformed ID for import ([#3834](https://github.com/terraform-providers/terraform-provider-aws/issues/3834))
* resource/aws_lambda_function: Only retry IAM eventual consistency errors for one minute ([#3765](https://github.com/terraform-providers/terraform-provider-aws/issues/3765))
* resource/aws_ssm_association: Prevent AssociationDoesNotExist error ([#3776](https://github.com/terraform-providers/terraform-provider-aws/issues/3776))
* resource/aws_vpc_endpoint: Prevent perpertual diff in non-standard partitions ([#3317](https://github.com/terraform-providers/terraform-provider-aws/issues/3317))

## 1.11.0 (March 09, 2018)

FEATURES:

* **New Data Source:** `aws_kms_key` ([#2224](https://github.com/terraform-providers/terraform-provider-aws/issues/2224))
* **New Resource:** `aws_organizations_organization` ([#903](https://github.com/terraform-providers/terraform-provider-aws/issues/903))
* **New Resource:** `aws_iot_thing` ([#3521](https://github.com/terraform-providers/terraform-provider-aws/issues/3521))

ENHANCEMENTS:

* resource/aws_api_gateway_authorizer: Support COGNITO_USER_POOLS type ([#3156](https://github.com/terraform-providers/terraform-provider-aws/issues/3156))
* resource/aws_cloud9_environment_ec2: Retry creation for IAM eventual consistency ([#3651](https://github.com/terraform-providers/terraform-provider-aws/issues/3651))
* resource/aws_cloudfront_distribution: Make `default_ttl`, `max_ttl`, and `min_ttl` arguments optional ([#3571](https://github.com/terraform-providers/terraform-provider-aws/issues/3571))
* resource/aws_dms_endpoint: Add aurora-postgresql as a target ([#2615](https://github.com/terraform-providers/terraform-provider-aws/issues/2615))
* resource/aws_dynamodb_table: Support Server Side Encryption ([#3303](https://github.com/terraform-providers/terraform-provider-aws/issues/3303))
* resource/aws_elastic_beanstalk_environment: Support modifying `tags` ([#3513](https://github.com/terraform-providers/terraform-provider-aws/issues/3513))
* resource/aws_emr_cluster: Add Kerberos support ([#3553](https://github.com/terraform-providers/terraform-provider-aws/issues/3553))
* resource/aws_iam_account_alias: Improve error messages to include API errors ([#3590](https://github.com/terraform-providers/terraform-provider-aws/issues/3590))
* resource/aws_iam_user_policy: Add support for import ([#3198](https://github.com/terraform-providers/terraform-provider-aws/issues/3198))
* resource/aws_lb: Add `enable_cross_zone_load_balancing` argument for NLBs ([#3537](https://github.com/terraform-providers/terraform-provider-aws/issues/3537))
* resource/aws_lb: Add `enable_http2` argument for ALBs ([#3609](https://github.com/terraform-providers/terraform-provider-aws/issues/3609))
* resource/aws_route: Add configurable timeouts ([#3639](https://github.com/terraform-providers/terraform-provider-aws/issues/3639))
* resource/aws_security_group: Add configurable timeouts ([#3599](https://github.com/terraform-providers/terraform-provider-aws/issues/3599))
* resource/aws_spot_fleet_request: Add `load_balancers` and `target_group_arns` arguments ([#2564](https://github.com/terraform-providers/terraform-provider-aws/issues/2564))
* resource/aws_ssm_parameter: Add `allowed_pattern`, `description`, and `tags` arguments ([#1520](https://github.com/terraform-providers/terraform-provider-aws/issues/1520))
* resource/aws_ssm_parameter: Allow `key_id` updates ([#1520](https://github.com/terraform-providers/terraform-provider-aws/issues/1520))

BUG FIXES:

* data-source/aws_db_instance: Prevent crash with EC2 Classic ([#3619](https://github.com/terraform-providers/terraform-provider-aws/issues/3619))
* data-source/aws_vpc_endpoint_service: Fix aws-us-gov partition handling ([#3514](https://github.com/terraform-providers/terraform-provider-aws/issues/3514))
* resource/aws_api_gateway_vpc_link: Ensure `target_arns` is properly read ([#3569](https://github.com/terraform-providers/terraform-provider-aws/issues/3569))
* resource/aws_batch_compute_environment: Fix `state` updates ([#3508](https://github.com/terraform-providers/terraform-provider-aws/issues/3508))
* resource/aws_ebs_snapshot: Prevent crash with outside snapshot deletion ([#3462](https://github.com/terraform-providers/terraform-provider-aws/issues/3462))
* resource/aws_ecs_service: Prevent crash when importing non-existent service ([#3672](https://github.com/terraform-providers/terraform-provider-aws/issues/3672))
* resource/aws_eip_association: Prevent deletion error InvalidAssociationID.NotFound ([#3653](https://github.com/terraform-providers/terraform-provider-aws/issues/3653))
* resource/aws_instance: Ensure at least one security group is being attached when modifying vpc_security_group_ids ([#2850](https://github.com/terraform-providers/terraform-provider-aws/issues/2850))
* resource/aws_lambda_function: Allow PutFunctionConcurrency retries on creation ([#3570](https://github.com/terraform-providers/terraform-provider-aws/issues/3570))
* resource/aws_spot_instance_request: Retry for 1 minute instead of 15 seconds for IAM eventual consistency ([#3561](https://github.com/terraform-providers/terraform-provider-aws/issues/3561))
* resource/aws_ssm_activation: Prevent crash with expiration_date ([#3597](https://github.com/terraform-providers/terraform-provider-aws/issues/3597))

## 1.10.0 (February 24, 2018)

NOTES:

* resource/aws_dx_lag: `number_of_connections` was deprecated and will be removed in future major version. Use `aws_dx_connection` and `aws_dx_connection_association` resources instead. Default connections will be removed as part of LAG creation automatically in future major version. ([#3367](https://github.com/terraform-providers/terraform-provider-aws/issues/3367))

FEATURES:

* **New Data Source:** `aws_inspector_rules_packages` ([#3175](https://github.com/terraform-providers/terraform-provider-aws/issues/3175))
* **New Resource:** `aws_api_gateway_vpc_link` ([#2512](https://github.com/terraform-providers/terraform-provider-aws/issues/2512))
* **New Resource:** `aws_appsync_graphql_api` ([#2494](https://github.com/terraform-providers/terraform-provider-aws/issues/2494))
* **New Resource:** `aws_dax_cluster` ([#2884](https://github.com/terraform-providers/terraform-provider-aws/issues/2884))
* **New Resource:** `aws_gamelift_alias` ([#3353](https://github.com/terraform-providers/terraform-provider-aws/issues/3353))
* **New Resource:** `aws_gamelift_fleet` ([#3327](https://github.com/terraform-providers/terraform-provider-aws/issues/3327))
* **New Resource:** `aws_lb_listener_certificate` ([#2686](https://github.com/terraform-providers/terraform-provider-aws/issues/2686))
* **New Resource:** `aws_s3_bucket_metric` ([#916](https://github.com/terraform-providers/terraform-provider-aws/issues/916))
* **New Resource:** `aws_ses_domain_mail_from` ([#2029](https://github.com/terraform-providers/terraform-provider-aws/issues/2029))
* **New Resource:** `aws_iot_thing_type` ([#3302](https://github.com/terraform-providers/terraform-provider-aws/issues/3302))

ENHANCEMENTS:

* data-source/aws_kms_alias: Always return `target_key_arn` ([#3304](https://github.com/terraform-providers/terraform-provider-aws/issues/3304))
* resource/aws_autoscaling_policy: Add support for `target_tracking_configuration` ([#2611](https://github.com/terraform-providers/terraform-provider-aws/issues/2611))
* resource/aws_codebuild_project: Support VPC configuration ([#2547](https://github.com/terraform-providers/terraform-provider-aws/issues/2547)] [[#3324](https://github.com/terraform-providers/terraform-provider-aws/issues/3324))
* resource/aws_cloudtrail: Add `event_selector` argument ([#2258](https://github.com/terraform-providers/terraform-provider-aws/issues/2258))
* resource/aws_codedeploy_deployment_group: Validate DeploymentReady and InstanceReady `trigger_events` ([#3412](https://github.com/terraform-providers/terraform-provider-aws/issues/3412))
* resource/aws_db_parameter_group: Validate underscore `name` during plan ([#3396](https://github.com/terraform-providers/terraform-provider-aws/issues/3396))
* resource/aws_directory_service_directory Add `edition` argument ([#3421](https://github.com/terraform-providers/terraform-provider-aws/issues/3421))
* resource/aws_directory_service_directory Validate `size` argument ([#3453](https://github.com/terraform-providers/terraform-provider-aws/issues/3453))
* resource/aws_dx_connection: Add support for tagging ([#2990](https://github.com/terraform-providers/terraform-provider-aws/issues/2990))
* resource/aws_dx_connection: Add support for import ([#2992](https://github.com/terraform-providers/terraform-provider-aws/issues/2992))
* resource/aws_dx_lag: Add support for tagging ([#2990](https://github.com/terraform-providers/terraform-provider-aws/issues/2990))
* resource/aws_dx_lag: Add support for import ([#2992](https://github.com/terraform-providers/terraform-provider-aws/issues/2992))
* resource/aws_emr_cluster: Add `autoscaling_policy` argument ([#2877](https://github.com/terraform-providers/terraform-provider-aws/issues/2877))
* resource/aws_emr_cluster: Add `scale_down_behavior` argument ([#3063](https://github.com/terraform-providers/terraform-provider-aws/issues/3063))
* resource/aws_instance: Expose reason of `shutting-down` state during creation ([#3371](https://github.com/terraform-providers/terraform-provider-aws/issues/3371))
* resource/aws_instance: Include size of user_data in validation error message ([#2971](https://github.com/terraform-providers/terraform-provider-aws/issues/2971))
* resource/aws_instance: Remove extra API call on creation for SGs ([#3426](https://github.com/terraform-providers/terraform-provider-aws/issues/3426))
* resource/aws_lambda_function: Recompute `version` and `qualified_arn` attributes on publish ([#3032](https://github.com/terraform-providers/terraform-provider-aws/issues/3032))
* resource/aws_lb_target_group: Allow stickiness block set to false with TCP ([#2954](https://github.com/terraform-providers/terraform-provider-aws/issues/2954))
* resource/aws_lb_listener_rule: Validate `priority` over 50000 ([#3379](https://github.com/terraform-providers/terraform-provider-aws/issues/3379))
* resource/aws_lb_listener_rule: Make `priority` argument optional ([#3219](https://github.com/terraform-providers/terraform-provider-aws/issues/3219))
* resource/aws_rds_cluster: Add `hosted_zone_id` attribute ([#3267](https://github.com/terraform-providers/terraform-provider-aws/issues/3267))
* resource/aws_rds_cluster: Add support for `source_region` (encrypted cross-region replicas) ([#3415](https://github.com/terraform-providers/terraform-provider-aws/issues/3415))
* resource/aws_rds_cluster_instance: Support `availability_zone` ([#2812](https://github.com/terraform-providers/terraform-provider-aws/issues/2812))
* resource/aws_rds_cluster_parameter_group: Validate underscore `name` during plan ([#3396](https://github.com/terraform-providers/terraform-provider-aws/issues/3396))
* resource/aws_route53_record Add `allow_overwrite` argument ([#2926](https://github.com/terraform-providers/terraform-provider-aws/issues/2926))
* resource/aws_s3_bucket Ssupport for SSE-KMS replication configuration ([#2625](https://github.com/terraform-providers/terraform-provider-aws/issues/2625))
* resource/aws_spot_fleet_request: Validate `iam_fleet_role` as ARN during plan ([#3431](https://github.com/terraform-providers/terraform-provider-aws/issues/3431))
* resource/aws_sqs_queue: Validate `name` during plan ([#2837](https://github.com/terraform-providers/terraform-provider-aws/issues/2837))
* resource/aws_ssm_association: Allow updating `targets` ([#2807](https://github.com/terraform-providers/terraform-provider-aws/issues/2807))
* resource/aws_service_discovery_service: Support routing policy and update the type of DNS record ([#3273](https://github.com/terraform-providers/terraform-provider-aws/issues/3273))

BUG FIXES:

* data-source/aws_elb_service_account: Correct GovCloud region ([#3315](https://github.com/terraform-providers/terraform-provider-aws/issues/3315))
* resource/aws_acm_certificate_validation: Prevent crash on `validation_record_fqdns` ([#3336](https://github.com/terraform-providers/terraform-provider-aws/issues/3336))
* resource/aws_acm_certificate_validation: Fix `validation_record_fqdns` handling with combined root and wildcard requests ([#3366](https://github.com/terraform-providers/terraform-provider-aws/issues/3366))
* resource/aws_autoscaling_policy: `cooldown` with zero value not set correctly ([#2809](https://github.com/terraform-providers/terraform-provider-aws/issues/2809))
* resource/aws_cloudtrail: Now respects initial `include_global_service_events = false` ([#2817](https://github.com/terraform-providers/terraform-provider-aws/issues/2817))
* resource/aws_dynamodb_table: Retry deletion on ResourceInUseException ([#3355](https://github.com/terraform-providers/terraform-provider-aws/issues/3355))
* resource/aws_dx_lag: `number_of_connections` deprecated (made Optional). Omitting field may now prevent spurious diffs. ([#3367](https://github.com/terraform-providers/terraform-provider-aws/issues/3367))
* resource/aws_ecs_service: Retry DescribeServices after creation ([#3387](https://github.com/terraform-providers/terraform-provider-aws/issues/3387))
* resource/aws_ecs_service: Fix reading `load_balancer` into state ([#3502](https://github.com/terraform-providers/terraform-provider-aws/issues/3502))
* resource/aws_elasticsearch_domain: Retry creation on `ValidationException` ([#3375](https://github.com/terraform-providers/terraform-provider-aws/issues/3375))
* resource/aws_iam_user_ssh_key: Correctly set status after creation ([#3390](https://github.com/terraform-providers/terraform-provider-aws/issues/3390))
* resource/aws_instance: Bump deletion timeout to 20mins ([#3452](https://github.com/terraform-providers/terraform-provider-aws/issues/3452))
* resource/aws_kinesis_firehose_delivery_stream: Retry on additional IAM eventual consistency errors ([#3381](https://github.com/terraform-providers/terraform-provider-aws/issues/3381))
* resource/aws_route53_record: Trim trailing dot during import ([#3321](https://github.com/terraform-providers/terraform-provider-aws/issues/3321))
* resource/aws_s3_bucket: Prevent crashes on location and replication read retry timeouts ([#3338](https://github.com/terraform-providers/terraform-provider-aws/issues/3338))
* resource/aws_s3_bucket: Always set replication_configuration in state ([#3349](https://github.com/terraform-providers/terraform-provider-aws/issues/3349))
* resource/aws_security_group: Allow empty rule description ([#2846](https://github.com/terraform-providers/terraform-provider-aws/issues/2846))
* resource/aws_sns_topic: Fix exit after updating first attribute ([#3360](https://github.com/terraform-providers/terraform-provider-aws/issues/3360))
* resource/aws_spot_instance_request: Bump delete timeout to 20mins ([#3435](https://github.com/terraform-providers/terraform-provider-aws/issues/3435))
* resource/aws_sqs_queue: Skip SQS ListQueueTags in aws-us-gov partition ([#3376](https://github.com/terraform-providers/terraform-provider-aws/issues/3376))
* resource/aws_vpc_endpoint: Treat pending as expected state during deletion ([#3370](https://github.com/terraform-providers/terraform-provider-aws/issues/3370))
* resource/aws_vpc_peering_connection: Treat `pending-acceptance` as expected during deletion ([#3393](https://github.com/terraform-providers/terraform-provider-aws/issues/3393))
* resource/aws_cognito_user_pool_client: support `USER_PASSWORD_AUTH` for explicit_auth_flows ([#3417](https://github.com/terraform-providers/terraform-provider-aws/issues/3417))

## 1.9.0 (February 09, 2018)

NOTES:

* data-source/aws_region: `current` field is deprecated and the data source defaults to the provider region if no endpoint or name is specified ([#3157](https://github.com/terraform-providers/terraform-provider-aws/issues/3157))
* data-source/aws_iam_policy_document: Statements are now de-duplicated per `Sid`s ([#2890](https://github.com/terraform-providers/terraform-provider-aws/issues/2890))

FEATURES:

* **New Data Source:** `aws_elastic_beanstalk_hosted_zone` ([#3208](https://github.com/terraform-providers/terraform-provider-aws/issues/3208))
* **New Data Source:** `aws_iam_policy` ([#1999](https://github.com/terraform-providers/terraform-provider-aws/issues/1999))
* **New Resource:** `aws_acm_certificate` ([#2813](https://github.com/terraform-providers/terraform-provider-aws/issues/2813))
* **New Resource:** `aws_acm_certificate_validation` ([#2813](https://github.com/terraform-providers/terraform-provider-aws/issues/2813))
* **New Resource:** `aws_api_gateway_documentation_version` ([#3287](https://github.com/terraform-providers/terraform-provider-aws/issues/3287))
* **New Resource:** `aws_cloud9_environment_ec2` ([#3291](https://github.com/terraform-providers/terraform-provider-aws/issues/3291))
* **New Resource:** `aws_cognito_user_group` ([#3010](https://github.com/terraform-providers/terraform-provider-aws/issues/3010))
* **New Resource:** `aws_dynamodb_table_item` ([#3238](https://github.com/terraform-providers/terraform-provider-aws/issues/3238))
* **New Resource:** `aws_guardduty_ipset` ([#3161](https://github.com/terraform-providers/terraform-provider-aws/issues/3161))
* **New Resource:** `aws_guardduty_threatintelset` ([#3200](https://github.com/terraform-providers/terraform-provider-aws/issues/3200))
* **New Resource:** `aws_iot_topic_rule` ([#1858](https://github.com/terraform-providers/terraform-provider-aws/issues/1858))
* **New Resource:** `aws_sns_platform_application` ([#1101](https://github.com/terraform-providers/terraform-provider-aws/issues/1101)] [[#3283](https://github.com/terraform-providers/terraform-provider-aws/issues/3283))
* **New Resource:** `aws_vpc_endpoint_service_allowed_principal` ([#2515](https://github.com/terraform-providers/terraform-provider-aws/issues/2515))
* **New Resource:** `aws_vpc_endpoint_service_connection_notification` ([#2515](https://github.com/terraform-providers/terraform-provider-aws/issues/2515))
* **New Resource:** `aws_vpc_endpoint_service` ([#2515](https://github.com/terraform-providers/terraform-provider-aws/issues/2515))
* **New Resource:** `aws_vpc_endpoint_subnet_association` ([#2515](https://github.com/terraform-providers/terraform-provider-aws/issues/2515))

ENHANCEMENTS:

* provider: Automatically determine AWS partition from configured region ([#3173](https://github.com/terraform-providers/terraform-provider-aws/issues/3173))
* provider: Automatically validate new regions from AWS SDK ([#3159](https://github.com/terraform-providers/terraform-provider-aws/issues/3159))
* data-source/aws_acm_certificate Add `most_recent` attribute for filtering ([#1837](https://github.com/terraform-providers/terraform-provider-aws/issues/1837))
* data-source/aws_iam_policy_document: Support layering via source_json and override_json attributes ([#2890](https://github.com/terraform-providers/terraform-provider-aws/issues/2890))
* data-source/aws_lb_listener: Support load_balancer_arn and port arguments ([#2886](https://github.com/terraform-providers/terraform-provider-aws/issues/2886))
* data-source/aws_network_interface: Add filter attribute ([#2851](https://github.com/terraform-providers/terraform-provider-aws/issues/2851))
* data-source/aws_region: Remove EC2 API call and default to current if no endpoint or name specified ([#3157](https://github.com/terraform-providers/terraform-provider-aws/issues/3157))
* data-source/aws_vpc_endpoint: Support AWS PrivateLink ([#2515](https://github.com/terraform-providers/terraform-provider-aws/issues/2515))
* data-source/aws_vpc_endpoint_service: Support AWS PrivateLink ([#2515](https://github.com/terraform-providers/terraform-provider-aws/issues/2515))
* resource/aws_athena_named_query: Support import ([#3231](https://github.com/terraform-providers/terraform-provider-aws/issues/3231))
* resource/aws_dynamodb_table: Add custom creation timeout ([#3195](https://github.com/terraform-providers/terraform-provider-aws/issues/3195))
* resource/aws_dynamodb_table: Validate attribute types ([#3188](https://github.com/terraform-providers/terraform-provider-aws/issues/3188))
* resource/aws_ecr_lifecycle_policy: Support import ([#3246](https://github.com/terraform-providers/terraform-provider-aws/issues/3246))
* resource/aws_ecs_service: Support import ([#2764](https://github.com/terraform-providers/terraform-provider-aws/issues/2764))
* resource/aws_ecs_service: Add public_assign_ip argument for Fargate services ([#2559](https://github.com/terraform-providers/terraform-provider-aws/issues/2559))
* resource/aws_kinesis_firehose_delivery_stream: Add splunk configuration ([#3117](https://github.com/terraform-providers/terraform-provider-aws/issues/3117))
* resource/aws_mq_broker: Validate user password ([#3164](https://github.com/terraform-providers/terraform-provider-aws/issues/3164))
* resource/aws_service_discovery_public_dns_namespace: Support import ([#3229](https://github.com/terraform-providers/terraform-provider-aws/issues/3229))
* resource/aws_service_discovery_service: Support import ([#3227](https://github.com/terraform-providers/terraform-provider-aws/issues/3227))
* resource/aws_rds_cluster: Add support for Aurora MySQL 5.7 ([#3278](https://github.com/terraform-providers/terraform-provider-aws/issues/3278))
* resource/aws_sns_topic: Add support for delivery status ([#2872](https://github.com/terraform-providers/terraform-provider-aws/issues/2872))
* resource/aws_sns_topic: Add support for name prefixes and fully generated names ([#2753](https://github.com/terraform-providers/terraform-provider-aws/issues/2753))
* resource/aws_sns_topic_subscription: Support filter policy ([#2806](https://github.com/terraform-providers/terraform-provider-aws/issues/2806))
* resource/aws_ssm_resource_data_sync: Support import ([#3232](https://github.com/terraform-providers/terraform-provider-aws/issues/3232))
* resource/aws_vpc_endpoint: Support AWS PrivateLink ([#2515](https://github.com/terraform-providers/terraform-provider-aws/issues/2515))
* resource/aws_vpc_endpoint_service: Support AWS PrivateLink ([#2515](https://github.com/terraform-providers/terraform-provider-aws/issues/2515))
* resource/aws_vpn_gateway: Add support for Amazon side private ASN ([#1888](https://github.com/terraform-providers/terraform-provider-aws/issues/1888))

BUG FIXES:

* data-source/aws_kms_alias: Prevent crash on aliases without target key ([#3203](https://github.com/terraform-providers/terraform-provider-aws/issues/3203))
* data-source/aws_ssm_parameter: Fix wrong arn attribute for full path parameter names ([#3211](https://github.com/terraform-providers/terraform-provider-aws/issues/3211))
* resource/aws_instance: Fix perpertual diff on default VPC instances using vpc_security_group_ids ([#2338](https://github.com/terraform-providers/terraform-provider-aws/issues/2338))
* resource/aws_codebuild_project: Prevent crash when using source auth configuration ([#3271](https://github.com/terraform-providers/terraform-provider-aws/issues/3271))
* resource/aws_cognito_identity_pool_roles_attachment: Fix validation for Token types ([#2894](https://github.com/terraform-providers/terraform-provider-aws/issues/2894))
* resource/aws_db_parameter_group: fix permanent diff when specifying parameters with database-default values ([#3182](https://github.com/terraform-providers/terraform-provider-aws/issues/3182))
* resource/aws_ecs_service: Retry only on ECS and IAM related InvalidParameterException ([#3240](https://github.com/terraform-providers/terraform-provider-aws/issues/3240))
* resource/aws_kinesis_firehose_delivery_stream: Prevent crashes on empty CloudWatchLoggingOptions ([#3301](https://github.com/terraform-providers/terraform-provider-aws/issues/3301))
* resource/aws_kinesis_firehose_delivery_stream: Fix extended_s3_configuration kms_key_arn handling from AWS API ([#3301](https://github.com/terraform-providers/terraform-provider-aws/issues/3301))
* resource/aws_kinesis_stream: Retry deletion on `LimitExceededException` ([#3108](https://github.com/terraform-providers/terraform-provider-aws/issues/3108))
* resource/aws_route53_record: Fix dualstack alias name regression trimming too many characters ([#3187](https://github.com/terraform-providers/terraform-provider-aws/issues/3187))
* resource/aws_ses_template: Send only specified attributes for update ([#3214](https://github.com/terraform-providers/terraform-provider-aws/issues/3214))
* resource/aws_dynamodb_table: Allow disabling stream with empty `stream_view_type` ([#3197](https://github.com/terraform-providers/terraform-provider-aws/issues/3197)] [[#3224](https://github.com/terraform-providers/terraform-provider-aws/issues/3224))
* resource/aws_dx_connection_association: Retry disassociation ([#3212](https://github.com/terraform-providers/terraform-provider-aws/issues/3212))
* resource/aws_volume_attachment: Allow updating `skip_destroy` and `force_detach` ([#2810](https://github.com/terraform-providers/terraform-provider-aws/issues/2810))

## 1.8.0 (January 29, 2018)

FEATURES:

* **New Resource:** `aws_dynamodb_global_table` ([#2517](https://github.com/terraform-providers/terraform-provider-aws/issues/2517))
* **New Resource:** `aws_gamelift_build` ([#2843](https://github.com/terraform-providers/terraform-provider-aws/issues/2843))

ENHANCEMENTS:

* provider: `cn-northwest-1` region is now supported ([#3142](https://github.com/terraform-providers/terraform-provider-aws/issues/3142))
* data-source/aws_kms_alias: Add target_key_arn attribute ([#2551](https://github.com/terraform-providers/terraform-provider-aws/issues/2551))
* resource/aws_api_gateway_integration: Allow update of content_handling attributes ([#3123](https://github.com/terraform-providers/terraform-provider-aws/issues/3123))
* resource/aws_appautoscaling_target: Support updating max_capacity, min_capacity, and role_arn attributes ([#2950](https://github.com/terraform-providers/terraform-provider-aws/issues/2950))
* resource/aws_cloudwatch_log_subscription_filter: Add support for distribution ([#3046](https://github.com/terraform-providers/terraform-provider-aws/issues/3046))
* resource/aws_cognito_user_pool: support pre_token_generation in lambda_config ([#3093](https://github.com/terraform-providers/terraform-provider-aws/issues/3093))
* resource/aws_elasticsearch_domain: Add support for encrypt_at_rest ([#2632](https://github.com/terraform-providers/terraform-provider-aws/issues/2632))
* resource/aws_emr_cluster: Support CustomAmiId ([#2766](https://github.com/terraform-providers/terraform-provider-aws/issues/2766))
* resource/aws_kms_alias: Add target_key_arn attribute ([#3096](https://github.com/terraform-providers/terraform-provider-aws/issues/3096))
* resource/aws_route: Allow adding IPv6 routes to instances and network interfaces ([#2265](https://github.com/terraform-providers/terraform-provider-aws/issues/2265))
* resource/aws_sqs_queue: Retry queue creation on QueueDeletedRecently error ([#3113](https://github.com/terraform-providers/terraform-provider-aws/issues/3113))
* resource/aws_vpn_connection: Add inside CIDR and pre-shared key attributes ([#1862](https://github.com/terraform-providers/terraform-provider-aws/issues/1862))

BUG FIXES:

* resource/aws_appautoscaling_policy: Support additional predefined metric types in validation [[#3122](https://github.com/terraform-providers/terraform-provider-aws/issues/3122)]]
* resource/aws_dynamodb_table: Recognize changes in `non_key_attributes` ([#3136](https://github.com/terraform-providers/terraform-provider-aws/issues/3136))
* resource/aws_ebs_snapshot: Fix `kms_key_id` attribute handling ([#3085](https://github.com/terraform-providers/terraform-provider-aws/issues/3085))
* resource/aws_eip_assocation: Retry association for pending instances ([#3072](https://github.com/terraform-providers/terraform-provider-aws/issues/3072))
* resource/aws_elastic_beanstalk_application: Prevent crash on reading missing application ([#3171](https://github.com/terraform-providers/terraform-provider-aws/issues/3171))
* resource/aws_kinesis_firehose_delivery_stream: Prevent panic on missing S3 configuration prefix ([#3073](https://github.com/terraform-providers/terraform-provider-aws/issues/3073))
* resource/aws_lambda_function: Retry updates for IAM eventual consistency ([#3116](https://github.com/terraform-providers/terraform-provider-aws/issues/3116))
* resource/aws_route53_record: Suppress uppercase alias name diff ([#3119](https://github.com/terraform-providers/terraform-provider-aws/issues/3119))
* resource/aws_sqs_queue_policy: Prevent missing policy error on read ([#2739](https://github.com/terraform-providers/terraform-provider-aws/issues/2739))
* resource/aws_rds_cluster: Retry deletion on InvalidDBClusterStateFault ([#3028](https://github.com/terraform-providers/terraform-provider-aws/issues/3028))

## 1.7.1 (January 19, 2018)

BUG FIXES:

* data-source/aws_db_snapshot: Prevent crash on unfinished snapshots ([#2960](https://github.com/terraform-providers/terraform-provider-aws/issues/2960))
* resource/aws_cloudfront_distribution: Retry deletion on DistributionNotDisabled ([#3034](https://github.com/terraform-providers/terraform-provider-aws/issues/3034))
* resource/aws_codebuild_project: Prevent crash on empty source buildspec and location ([#3011](https://github.com/terraform-providers/terraform-provider-aws/issues/3011))
* resource/aws_codepipeline: Prevent crash on empty artifacts ([#2998](https://github.com/terraform-providers/terraform-provider-aws/issues/2998))
* resource/aws_appautoscaling_policy: Match correct policy when multiple policies with same name and service ([#3012](https://github.com/terraform-providers/terraform-provider-aws/issues/3012))
* resource/aws_eip: Do not disassociate EIP on tags-only update ([#2975](https://github.com/terraform-providers/terraform-provider-aws/issues/2975))
* resource/aws_elastic_beanstalk_application: Retry DescribeApplication after creation ([#3064](https://github.com/terraform-providers/terraform-provider-aws/issues/3064))
* resource/aws_emr_cluster: Retry creation on `ValidationException` (IAM) ([#3027](https://github.com/terraform-providers/terraform-provider-aws/issues/3027))
* resource/aws_emr_cluster: Retry creation on `AccessDeniedException` (IAM) ([#3050](https://github.com/terraform-providers/terraform-provider-aws/issues/3050))
* resource/aws_iam_instance_profile: Allow cleanup during destruction without refresh ([#2983](https://github.com/terraform-providers/terraform-provider-aws/issues/2983))
* resource/aws_iam_role: Prevent missing attached policy results ([#2857](https://github.com/terraform-providers/terraform-provider-aws/issues/2857))
* resource/aws_iam_user: Prevent state removal during name attribute update ([#2979](https://github.com/terraform-providers/terraform-provider-aws/issues/2979))
* resource/aws_iam_user: Allow path attribute update ([#2940](https://github.com/terraform-providers/terraform-provider-aws/issues/2940))
* resource/aws_iam_user_policy: Fix updates with generated policy names and validate JSON ([#3031](https://github.com/terraform-providers/terraform-provider-aws/issues/3031))
* resource/aws_instance: Retry IAM instance profile (re)association for eventual consistency on update ([#3055](https://github.com/terraform-providers/terraform-provider-aws/issues/3055))
* resource/aws_lambda_function: Make EC2 rate limit errors retryable on update ([#2964](https://github.com/terraform-providers/terraform-provider-aws/issues/2964))
* resource/aws_lambda_function: Retry creation on EC2 throttle error ([#3062](https://github.com/terraform-providers/terraform-provider-aws/issues/3062))
* resource/aws_lb_target_group: Allow a blank health check path, for TCP healthchecks ([#2980](https://github.com/terraform-providers/terraform-provider-aws/issues/2980))
* resource/aws_sns_topic_subscription: Prevent crash on subscription attribute update ([#2967](https://github.com/terraform-providers/terraform-provider-aws/issues/2967))
* resource/aws_kinesis_firehose_delivery_stream: Fix import for S3 destinations ([#2970](https://github.com/terraform-providers/terraform-provider-aws/issues/2970))
* resource/aws_kinesis_firehose_delivery_stream: Prevent crash on empty Redshift's S3 Backup Description ([#2970](https://github.com/terraform-providers/terraform-provider-aws/issues/2970))
* resource/aws_kinesis_firehose_delivery_stream: Detect drifts in `processing_configuration` ([#2970](https://github.com/terraform-providers/terraform-provider-aws/issues/2970))
* resource/aws_kinesis_firehose_delivery_stream: Prevent crash on empty CloudWatch logging opts ([#3052](https://github.com/terraform-providers/terraform-provider-aws/issues/3052))

## 1.7.0 (January 12, 2018)

FEATURES:

* **New Resource:** `aws_api_gateway_documentation_part` ([#2893](https://github.com/terraform-providers/terraform-provider-aws/issues/2893))
* **New Resource:** `aws_cloudwatch_event_permission` ([#2888](https://github.com/terraform-providers/terraform-provider-aws/issues/2888))
* **New Resource:** `aws_cognito_user_pool_client` ([#1803](https://github.com/terraform-providers/terraform-provider-aws/issues/1803))
* **New Resource:** `aws_cognito_user_pool_domain` ([#2325](https://github.com/terraform-providers/terraform-provider-aws/issues/2325))
* **New Resource:** `aws_glue_catalog_database` ([#2175](https://github.com/terraform-providers/terraform-provider-aws/issues/2175))
* **New Resource:** `aws_guardduty_detector` ([#2524](https://github.com/terraform-providers/terraform-provider-aws/issues/2524))
* **New Resource:** `aws_guardduty_member` ([#2911](https://github.com/terraform-providers/terraform-provider-aws/issues/2911))
* **New Resource:** `aws_route53_query_log` ([#2770](https://github.com/terraform-providers/terraform-provider-aws/issues/2770))
* **New Resource:** `aws_service_discovery_service` ([#2613](https://github.com/terraform-providers/terraform-provider-aws/issues/2613))

ENHANCEMENTS:

* provider: `eu-west-3` is now supported ([#2707](https://github.com/terraform-providers/terraform-provider-aws/issues/2707))
* provider: Endpoints can now be specified for ACM, ECR, ECS, STS and Route 53 ([#2795](https://github.com/terraform-providers/terraform-provider-aws/issues/2795))
* provider: Endpoints can now be specified for API Gateway and Lambda ([#2641](https://github.com/terraform-providers/terraform-provider-aws/issues/2641))
* data-source/aws_iam_server_certificate: Add support for retrieving public key ([#2749](https://github.com/terraform-providers/terraform-provider-aws/issues/2749))
* data-source/aws_vpc_peering_connection: Add support for cross-region VPC peering ([#2508](https://github.com/terraform-providers/terraform-provider-aws/issues/2508))
* data-source/aws_ssm_parameter: Support returning raw encrypted SecureString value ([#2777](https://github.com/terraform-providers/terraform-provider-aws/issues/2777))
* resource/aws_kinesis_firehose_delivery_stream: Import is now supported ([#2082](https://github.com/terraform-providers/terraform-provider-aws/issues/2082))
* resource/aws_cognito_user_pool: The ARN for the pool is now computed and exposed as an attribute ([#2723](https://github.com/terraform-providers/terraform-provider-aws/issues/2723))
* resource/aws_directory_service_directory: Add `security_group_id` field ([#2688](https://github.com/terraform-providers/terraform-provider-aws/issues/2688))
* resource/aws_rds_cluster_instance: Support Performance Insights ([#2331](https://github.com/terraform-providers/terraform-provider-aws/issues/2331))
* resource/aws_rds_cluster_instance: Set `db_subnet_group_name` in state on read if available ([#2606](https://github.com/terraform-providers/terraform-provider-aws/issues/2606))
* resource/aws_eip: Tagging is now supported ([#2768](https://github.com/terraform-providers/terraform-provider-aws/issues/2768))
* resource/aws_codepipeline: ARN is now exposed as an attribute ([#2773](https://github.com/terraform-providers/terraform-provider-aws/issues/2773))
* resource/aws_appautoscaling_scheduled_action: `min_capacity` argument is now honoured ([#2794](https://github.com/terraform-providers/terraform-provider-aws/issues/2794))
* resource/aws_rds_cluster: Clusters in the `resetting-master-credentials` state no longer cause an error ([#2791](https://github.com/terraform-providers/terraform-provider-aws/issues/2791))
* resource/aws_cloudwatch_metric_alarm: Support optional datapoints_to_alarm configuration ([#2609](https://github.com/terraform-providers/terraform-provider-aws/issues/2609))
* resource/aws_ses_event_destination: Add support for SNS destinations ([#1737](https://github.com/terraform-providers/terraform-provider-aws/issues/1737))
* resource/aws_iam_role: Delete inline policies when `force_detach_policies = true` ([#2388](https://github.com/terraform-providers/terraform-provider-aws/issues/2388))
* resource/aws_lb_target_group: Improve `health_check` validation ([#2580](https://github.com/terraform-providers/terraform-provider-aws/issues/2580))
* resource/aws_ecs_service: Add `health_check_grace_period_seconds` attribute ([#2788](https://github.com/terraform-providers/terraform-provider-aws/issues/2788))
* resource/aws_vpc_peering_connection: Add support for cross-region VPC peering ([#2508](https://github.com/terraform-providers/terraform-provider-aws/issues/2508))
* resource/aws_vpc_peering_connection_accepter: Add support for cross-region VPC peering ([#2508](https://github.com/terraform-providers/terraform-provider-aws/issues/2508))
* resource/aws_elasticsearch_domain: export kibana endpoint ([#2804](https://github.com/terraform-providers/terraform-provider-aws/issues/2804))
* resource/aws_ssm_association: Allow for multiple targets ([#2297](https://github.com/terraform-providers/terraform-provider-aws/issues/2297))
* resource/aws_instance: Add computed field for volume_id of block device ([#1489](https://github.com/terraform-providers/terraform-provider-aws/issues/1489))
* resource/aws_api_gateway_integration: Allow update of URI attributes ([#2834](https://github.com/terraform-providers/terraform-provider-aws/issues/2834))
* resource/aws_ecs_cluster: Support resource import ([#2762](https://github.com/terraform-providers/terraform-provider-aws/issues/2762))

BUG FIXES:

* resource/aws_cognito_user_pool: Update Cognito email message length to 20,000 ([#2692](https://github.com/terraform-providers/terraform-provider-aws/issues/2692))
* resource/aws_volume_attachment: Changing device name without changing volume or instance ID now correctly produces a diff ([#2720](https://github.com/terraform-providers/terraform-provider-aws/issues/2720))
* resource/aws_s3_bucket_object: Object tagging is now supported in GovCloud ([#2665](https://github.com/terraform-providers/terraform-provider-aws/issues/2665))
* resource/aws_elasticsearch_domain: Fixed a crash when no Cloudwatch log group is configured ([#2787](https://github.com/terraform-providers/terraform-provider-aws/issues/2787))
* resource/aws_s3_bucket_policy: Set the resource ID after successful creation ([#2820](https://github.com/terraform-providers/terraform-provider-aws/issues/2820))
* resource/aws_db_event_subscription: Set the source type when updating categories ([#2833](https://github.com/terraform-providers/terraform-provider-aws/issues/2833))
* resource/aws_db_parameter_group: Remove group from state if it's gone ([#2868](https://github.com/terraform-providers/terraform-provider-aws/issues/2868))
* resource/aws_appautoscaling_target: Make `role_arn` optional & computed ([#2889](https://github.com/terraform-providers/terraform-provider-aws/issues/2889))
* resource/aws_ssm_maintenance_window: Respect `enabled` during updates ([#2818](https://github.com/terraform-providers/terraform-provider-aws/issues/2818))
* resource/aws_lb_target_group: Fix max prefix length check ([#2790](https://github.com/terraform-providers/terraform-provider-aws/issues/2790))
* resource/aws_config_delivery_channel: Retry deletion ([#2910](https://github.com/terraform-providers/terraform-provider-aws/issues/2910))
* resource/aws_lb+aws_elb: Fix regression with undefined `name` ([#2939](https://github.com/terraform-providers/terraform-provider-aws/issues/2939))
* resource/aws_lb_target_group: Fix validation rules for LB's healthcheck ([#2906](https://github.com/terraform-providers/terraform-provider-aws/issues/2906))
* provider: Fix regression affecting empty Optional+Computed fields ([#2348](https://github.com/terraform-providers/terraform-provider-aws/issues/2348))

## 1.6.0 (December 18, 2017)

FEATURES:

* **New Data Source:** `aws_network_interface` ([#2316](https://github.com/terraform-providers/terraform-provider-aws/issues/2316))
* **New Data Source:** `aws_elb` ([#2004](https://github.com/terraform-providers/terraform-provider-aws/issues/2004))
* **New Resource:** `aws_dx_connection_association` ([#2360](https://github.com/terraform-providers/terraform-provider-aws/issues/2360))
* **New Resource:** `aws_appautoscaling_scheduled_action` ([#2231](https://github.com/terraform-providers/terraform-provider-aws/issues/2231))
* **New Resource:** `aws_cloudwatch_log_resource_policy` ([#2243](https://github.com/terraform-providers/terraform-provider-aws/issues/2243))
* **New Resource:** `aws_media_store_container` ([#2448](https://github.com/terraform-providers/terraform-provider-aws/issues/2448))
* **New Resource:** `aws_service_discovery_public_dns_namespace` ([#2569](https://github.com/terraform-providers/terraform-provider-aws/issues/2569))
* **New Resource:** `aws_service_discovery_private_dns_namespace` ([#2589](https://github.com/terraform-providers/terraform-provider-aws/issues/2589))

IMPROVEMENTS:

* resource/aws_ssm_association: Add `association_name` ([#2257](https://github.com/terraform-providers/terraform-provider-aws/issues/2257))
* resource/aws_ecs_service: Add `network_configuration` ([#2299](https://github.com/terraform-providers/terraform-provider-aws/issues/2299))
* resource/aws_lambda_function: Add `reserved_concurrent_executions` ([#2504](https://github.com/terraform-providers/terraform-provider-aws/issues/2504))
* resource/aws_ecs_service: Add `launch_type` (Fargate support) ([#2483](https://github.com/terraform-providers/terraform-provider-aws/issues/2483))
* resource/aws_ecs_task_definition: Add `cpu`, `memory`, `execution_role_arn` & `requires_compatibilities` (Fargate support) ([#2483](https://github.com/terraform-providers/terraform-provider-aws/issues/2483))
* resource/aws_ecs_cluster: Add arn attribute ([#2552](https://github.com/terraform-providers/terraform-provider-aws/issues/2552))
* resource/aws_elasticache_security_group: Add import support ([#2277](https://github.com/terraform-providers/terraform-provider-aws/issues/2277))
* resource/aws_sqs_queue_policy: Support import by queue URL ([#2544](https://github.com/terraform-providers/terraform-provider-aws/issues/2544))
* resource/aws_elasticsearch_domain: Add `log_publishing_options` ([#2285](https://github.com/terraform-providers/terraform-provider-aws/issues/2285))
* resource/aws_athena_database: Add `force_destroy` field ([#2363](https://github.com/terraform-providers/terraform-provider-aws/issues/2363))
* resource/aws_elasticache_replication_group: Add support for Redis auth, in-transit and at-rest encryption ([#2090](https://github.com/terraform-providers/terraform-provider-aws/issues/2090))
* resource/aws_s3_bucket: Add `server_side_encryption_configuration` block ([#2472](https://github.com/terraform-providers/terraform-provider-aws/issues/2472))

BUG FIXES:

* data-source/aws_instance: Set `placement_group` if available ([#2400](https://github.com/terraform-providers/terraform-provider-aws/issues/2400))
* resource/aws_elasticache_parameter_group: Add StateFunc to make name lowercase ([#2426](https://github.com/terraform-providers/terraform-provider-aws/issues/2426))
* resource/aws_elasticache_replication_group: Modify validation, make replication_group_id lowercase ([#2432](https://github.com/terraform-providers/terraform-provider-aws/issues/2432))
* resource/aws_db_instance: Treat `storage-optimization` as valid state ([#2409](https://github.com/terraform-providers/terraform-provider-aws/issues/2409))
* resource/aws_dynamodb_table: Ensure `ttl` is properly read ([#2452](https://github.com/terraform-providers/terraform-provider-aws/issues/2452))
* resource/aws_lb_target_group: fixes to behavior based on protocol type ([#2380](https://github.com/terraform-providers/terraform-provider-aws/issues/2380))
* resource/aws_mq_broker: Fix crash in hashing function ([#2598](https://github.com/terraform-providers/terraform-provider-aws/issues/2598))
* resource/aws_ebs_volume_attachment: Allow attachments to instances which are stopped ([#1444](https://github.com/terraform-providers/terraform-provider-aws/issues/1444))
* resource/aws_ssm_parameter: Path names with a leading '/' no longer generate incorrect ARNs ([#2604](https://github.com/terraform-providers/terraform-provider-aws/issues/2604))

## 1.5.0 (November 29, 2017)

FEATURES:

* **New Resource:** `aws_mq_broker` ([#2466](https://github.com/terraform-providers/terraform-provider-aws/issues/2466))
* **New Resource:** `aws_mq_configuration` ([#2466](https://github.com/terraform-providers/terraform-provider-aws/issues/2466))

## 1.4.0 (November 29, 2017)

BUG FIXES:

* resource/aws_cognito_user_pool: Fix `email_subject_by_link` ([#2395](https://github.com/terraform-providers/terraform-provider-aws/issues/2395))
* resource/aws_api_gateway_method_response: Fix conflict exception in API gateway method response ([#2393](https://github.com/terraform-providers/terraform-provider-aws/issues/2393))
* resource/aws_api_gateway_method: Fix typo `authorization_type` -> `authorization` ([#2430](https://github.com/terraform-providers/terraform-provider-aws/issues/2430))

IMPROVEMENTS:

* data-source/aws_nat_gateway: Add missing address attributes to the schema ([#2209](https://github.com/terraform-providers/terraform-provider-aws/issues/2209))
* resource/aws_ssm_maintenance_window_target: Change MaxItems of targets ([#2361](https://github.com/terraform-providers/terraform-provider-aws/issues/2361))
* resource/aws_sfn_state_machine: Support Update State machine call ([#2349](https://github.com/terraform-providers/terraform-provider-aws/issues/2349))
* resource/aws_instance: Set placement_group in state on read if available ([#2398](https://github.com/terraform-providers/terraform-provider-aws/issues/2398))

## 1.3.1 (November 20, 2017)

BUG FIXES:

* resource/aws_ecs_task_definition: Fix equivalency comparator ([#2339](https://github.com/terraform-providers/terraform-provider-aws/issues/2339))
* resource/aws_batch_job_queue: Return errors correctly if deletion fails ([#2322](https://github.com/terraform-providers/terraform-provider-aws/issues/2322))
* resource/aws_security_group_rule: Parse `description` correctly ([#1959](https://github.com/terraform-providers/terraform-provider-aws/issues/1959))
* Fixed Cognito Lambda Config Validation for optional ARN configurations ([#2370](https://github.com/terraform-providers/terraform-provider-aws/issues/2370))
* resource/aws_cognito_identity_pool_roles_attachment: Fix typo "authenticated" -> "unauthenticated" ([#2358](https://github.com/terraform-providers/terraform-provider-aws/issues/2358))

## 1.3.0 (November 16, 2017)

NOTES:

* resource/aws_redshift_cluster: Field `enable_logging`, `bucket_name` and `s3_key_prefix` were deprecated in favour of a new `logging` block ([#2230](https://github.com/terraform-providers/terraform-provider-aws/issues/2230))
* resource/aws_lb_target_group: We no longer provide defaults for `health_check`'s `path` nor `matcher` in order to support network load balancers where these arguments aren't valid. Creating _new_ ALB will therefore require you to specify these two arguments. Existing deployments are unaffected. ([#2251](https://github.com/terraform-providers/terraform-provider-aws/issues/2251))

FEATURES:

* **New Data Source:** `aws_rds_cluster` ([#2070](https://github.com/terraform-providers/terraform-provider-aws/issues/2070))
* **New Data Source:** `aws_elasticache_replication_group` ([#2124](https://github.com/terraform-providers/terraform-provider-aws/issues/2124))
* **New Data Source:** `aws_instances` ([#2266](https://github.com/terraform-providers/terraform-provider-aws/issues/2266))
* **New Resource:** `aws_ses_template` ([#2003](https://github.com/terraform-providers/terraform-provider-aws/issues/2003))
* **New Resource:** `aws_dx_lag` ([#2154](https://github.com/terraform-providers/terraform-provider-aws/issues/2154))
* **New Resource:** `aws_dx_connection` ([#2173](https://github.com/terraform-providers/terraform-provider-aws/issues/2173))
* **New Resource:** `aws_athena_database` ([#1922](https://github.com/terraform-providers/terraform-provider-aws/issues/1922))
* **New Resource:** `aws_athena_named_query` ([#1893](https://github.com/terraform-providers/terraform-provider-aws/issues/1893))
* **New Resource:** `aws_ssm_resource_data_sync` ([#1895](https://github.com/terraform-providers/terraform-provider-aws/issues/1895))
* **New Resource:** `aws_cognito_user_pool` ([#1419](https://github.com/terraform-providers/terraform-provider-aws/issues/1419))

IMPROVEMENTS:

* provider: Add support for assuming roles via profiles defined in `~/.aws/config` ([#1608](https://github.com/terraform-providers/terraform-provider-aws/issues/1608))
* data-source/efs_file_system: Added dns_name ([#2105](https://github.com/terraform-providers/terraform-provider-aws/issues/2105))
* data-source/aws_ssm_parameter: Add `arn` attribute ([#2273](https://github.com/terraform-providers/terraform-provider-aws/issues/2273))
* data-source/aws_ebs_volume: Add `arn` attribute ([#2271](https://github.com/terraform-providers/terraform-provider-aws/issues/2271))
* resource/aws_batch_job_queue: Add validation for `name` ([#2159](https://github.com/terraform-providers/terraform-provider-aws/issues/2159))
* resource/aws_batch_compute_environment: Improve validation for `compute_environment_name` ([#2159](https://github.com/terraform-providers/terraform-provider-aws/issues/2159))
* resource/aws_ssm_parameter: Add support for import ([#2234](https://github.com/terraform-providers/terraform-provider-aws/issues/2234))
* resource/aws_redshift_cluster: Add support for `snapshot_copy` ([#2238](https://github.com/terraform-providers/terraform-provider-aws/issues/2238))
* resource/aws_ecs_task_definition: Print `container_definitions` as JSON instead of checksum ([#1195](https://github.com/terraform-providers/terraform-provider-aws/issues/1195))
* resource/aws_ssm_parameter: Add `arn` attribute ([#2273](https://github.com/terraform-providers/terraform-provider-aws/issues/2273))
* resource/aws_elb: Add listener `ssl_certificate_id` ARN validation ([#2276](https://github.com/terraform-providers/terraform-provider-aws/issues/2276))
* resource/aws_cloudformation_stack: Support updating `tags` ([#2262](https://github.com/terraform-providers/terraform-provider-aws/issues/2262))
* resource/aws_elb: Add `arn` attribute ([#2272](https://github.com/terraform-providers/terraform-provider-aws/issues/2272))
* resource/aws_ebs_volume: Add `arn` attribute ([#2271](https://github.com/terraform-providers/terraform-provider-aws/issues/2271))

BUG FIXES:

* resource/aws_appautoscaling_policy: Retry putting policy on invalid token ([#2135](https://github.com/terraform-providers/terraform-provider-aws/issues/2135))
* resource/aws_batch_compute_environment: `compute_environment_name` allows hyphens ([#2126](https://github.com/terraform-providers/terraform-provider-aws/issues/2126))
* resource/aws_batch_job_definition: `name` allows hyphens ([#2126](https://github.com/terraform-providers/terraform-provider-aws/issues/2126))
* resource/aws_elasticache_parameter_group: Raise timeout for retry on pending changes ([#2134](https://github.com/terraform-providers/terraform-provider-aws/issues/2134))
* resource/aws_kms_key: Retry GetKeyRotationStatus on NotFoundException ([#2133](https://github.com/terraform-providers/terraform-provider-aws/issues/2133))
* resource/aws_lb_target_group: Fix issue that prevented using `aws_lb_target_group` with
  Network type load balancers ([#2251](https://github.com/terraform-providers/terraform-provider-aws/issues/2251))
* resource/aws_lb: mark subnets as `ForceNew` for network load balancers ([#2310](https://github.com/terraform-providers/terraform-provider-aws/issues/2310))
* resource/aws_redshift_cluster: Make master_username ForceNew ([#2202](https://github.com/terraform-providers/terraform-provider-aws/issues/2202))
* resource/aws_cloudwatch_log_metric_filter: Fix pattern length check ([#2107](https://github.com/terraform-providers/terraform-provider-aws/issues/2107))
* resource/aws_cloudwatch_log_group: Use ID as name ([#2190](https://github.com/terraform-providers/terraform-provider-aws/issues/2190))
* resource/aws_elasticsearch_domain: Added ForceNew to vpc_options ([#2157](https://github.com/terraform-providers/terraform-provider-aws/issues/2157))
* resource/aws_redshift_cluster: Make snapshot identifiers `ForceNew` ([#2212](https://github.com/terraform-providers/terraform-provider-aws/issues/2212))
* resource/aws_elasticsearch_domain_policy: Fix typo in err code ([#2249](https://github.com/terraform-providers/terraform-provider-aws/issues/2249))
* resource/aws_appautoscaling_policy: Retry PutScalingPolicy on rate exceeded message ([#2275](https://github.com/terraform-providers/terraform-provider-aws/issues/2275))
* resource/aws_dynamodb_table: Retry creation on `LimitExceededException` w/ different error message ([#2274](https://github.com/terraform-providers/terraform-provider-aws/issues/2274))

## 1.2.0 (October 31, 2017)

INTERNAL:

* Remove `id` fields from schema definitions ([#1626](https://github.com/terraform-providers/terraform-provider-aws/issues/1626))

FEATURES:

* **New Resource:** `aws_servicecatalog_portfolio` ([#1694](https://github.com/terraform-providers/terraform-provider-aws/issues/1694))
* **New Resource:** `aws_ses_domain_dkim` ([#1786](https://github.com/terraform-providers/terraform-provider-aws/issues/1786))
* **New Resource:** `aws_cognito_identity_pool_roles_attachment` ([#863](https://github.com/terraform-providers/terraform-provider-aws/issues/863))
* **New Resource:** `aws_ecr_lifecycle_policy` ([#2096](https://github.com/terraform-providers/terraform-provider-aws/issues/2096))
* **New Data Source:** `aws_nat_gateway` ([#1294](https://github.com/terraform-providers/terraform-provider-aws/issues/1294))
* **New Data Source:** `aws_dynamodb_table` ([#2062](https://github.com/terraform-providers/terraform-provider-aws/issues/2062))
* **New Data Source:** `aws_cloudtrail_service_account` ([#1774](https://github.com/terraform-providers/terraform-provider-aws/issues/1774))

IMPROVEMENTS:

* resource/aws_ami: Support configurable timeouts ([#1811](https://github.com/terraform-providers/terraform-provider-aws/issues/1811))
* resource/ami_copy: Support configurable timeouts ([#1811](https://github.com/terraform-providers/terraform-provider-aws/issues/1811))
* resource/ami_from_instance: Support configurable timeouts ([#1811](https://github.com/terraform-providers/terraform-provider-aws/issues/1811))
* data-source/aws_security_group: add description ([#1943](https://github.com/terraform-providers/terraform-provider-aws/issues/1943))
* resource/aws_cloudfront_distribution: Change the default minimum_protocol_version to TLSv1 ([#1856](https://github.com/terraform-providers/terraform-provider-aws/issues/1856))
* resource/aws_sns_topic: Support SMS in protocols ([#1813](https://github.com/terraform-providers/terraform-provider-aws/issues/1813))
* resource/aws_spot_fleet_request: Add support for `tags` ([#2042](https://github.com/terraform-providers/terraform-provider-aws/issues/2042))
* resource/aws_kinesis_firehose_delivery_stream: Add `s3_backup_mode` option ([#1830](https://github.com/terraform-providers/terraform-provider-aws/issues/1830))
* resource/aws_elasticsearch_domain: Support VPC configuration ([#1958](https://github.com/terraform-providers/terraform-provider-aws/issues/1958))
* resource/aws_alb_target_group: Add support for `target_type` ([#1589](https://github.com/terraform-providers/terraform-provider-aws/issues/1589))
* resource/aws_sqs_queue: Add support for `tags` ([#1987](https://github.com/terraform-providers/terraform-provider-aws/issues/1987))
* resource/aws_security_group: Add `revoke_rules_on_delete` option to force a security group to revoke
  rules before deleting the grou ([#2074](https://github.com/terraform-providers/terraform-provider-aws/issues/2074))
* resource/aws_cloudwatch_log_metric_filter: Add support for DefaultValue ([#1578](https://github.com/terraform-providers/terraform-provider-aws/issues/1578))
* resource/aws_emr_cluster: Expose error on `TERMINATED_WITH_ERRORS` ([#2081](https://github.com/terraform-providers/terraform-provider-aws/issues/2081))

BUG FIXES:

* resource/aws_elasticache_parameter_group: Add missing return to retry logic ([#1891](https://github.com/terraform-providers/terraform-provider-aws/issues/1891))
* resource/aws_batch_job_queue: Wait for update completion when disabling ([#1892](https://github.com/terraform-providers/terraform-provider-aws/issues/1892))
* resource/aws_snapshot_create_volume_permission: Raise creation timeout to 10mins ([#1894](https://github.com/terraform-providers/terraform-provider-aws/issues/1894))
* resource/aws_snapshot_create_volume_permission: Raise creation timeout to 20mins ([#2049](https://github.com/terraform-providers/terraform-provider-aws/issues/2049))
* resource/aws_kms_alias: Retry creation on `NotFoundException` ([#1896](https://github.com/terraform-providers/terraform-provider-aws/issues/1896))
* resource/aws_kms_key: Retry reading tags on `NotFoundException` ([#1900](https://github.com/terraform-providers/terraform-provider-aws/issues/1900))
* resource/aws_db_snapshot: Raise creation timeout to 20mins ([#1905](https://github.com/terraform-providers/terraform-provider-aws/issues/1905))
* resource/aws_lb: Allow assigning EIP to network LB ([#1956](https://github.com/terraform-providers/terraform-provider-aws/issues/1956))
* resource/aws_s3_bucket: Retry tagging on OperationAborted ([#2008](https://github.com/terraform-providers/terraform-provider-aws/issues/2008))
* resource/aws_cognito_identity_pool: Fixed refresh of providers ([#2015](https://github.com/terraform-providers/terraform-provider-aws/issues/2015))
* resource/aws_elasticache_replication_group: Raise creation timeout to 50mins ([#2048](https://github.com/terraform-providers/terraform-provider-aws/issues/2048))
* resource/aws_api_gateway_usag_plan: Fixed setting of rate_limit ([#2076](https://github.com/terraform-providers/terraform-provider-aws/issues/2076))
* resource/aws_elastic_beanstalk_application: Expose error leading to failed deletion ([#2080](https://github.com/terraform-providers/terraform-provider-aws/issues/2080))
* resource/aws_s3_bucket: Accept query strings in redirect hosts ([#2059](https://github.com/terraform-providers/terraform-provider-aws/issues/2059))

## 1.1.0 (October 16, 2017)

NOTES:

* resource/aws_alb_* & data-source/aws_alb_*: In order to support network LBs, ALBs were renamed to `aws_lb_*` due to the way APIs "new" (non-Classic) load balancers are structured in AWS. All existing ALB functionality remains untouched and new resources work the same way. `aws_alb_*` resources are still in place as "aliases", but documentation will only mention `aws_lb_*`.
`aws_alb_*` aliases will be removed in future major version. ([#1806](https://github.com/terraform-providers/terraform-provider-aws/issues/1806))
* Deprecated:
  * data-source/aws_alb
  * data-source/aws_alb_listener
  * data-source/aws_alb_target_group
  * resource/aws_alb
  * resource/aws_alb_listener
  * resource/aws_alb_listener_rule
  * resource/aws_alb_target_group
  * resource/aws_alb_target_group_attachment

FEATURES:

* **New Resource:** `aws_batch_job_definition` ([#1710](https://github.com/terraform-providers/terraform-provider-aws/issues/1710))
* **New Resource:** `aws_batch_job_queue` ([#1710](https://github.com/terraform-providers/terraform-provider-aws/issues/1710))
* **New Resource:** `aws_lb` ([#1806](https://github.com/terraform-providers/terraform-provider-aws/issues/1806))
* **New Resource:** `aws_lb_listener` ([#1806](https://github.com/terraform-providers/terraform-provider-aws/issues/1806))
* **New Resource:** `aws_lb_listener_rule` ([#1806](https://github.com/terraform-providers/terraform-provider-aws/issues/1806))
* **New Resource:** `aws_lb_target_group` ([#1806](https://github.com/terraform-providers/terraform-provider-aws/issues/1806))
* **New Resource:** `aws_lb_target_group_attachment` ([#1806](https://github.com/terraform-providers/terraform-provider-aws/issues/1806))
* **New Data Source:** `aws_lb` ([#1806](https://github.com/terraform-providers/terraform-provider-aws/issues/1806))
* **New Data Source:** `aws_lb_listener` ([#1806](https://github.com/terraform-providers/terraform-provider-aws/issues/1806))
* **New Data Source:** `aws_lb_target_group` ([#1806](https://github.com/terraform-providers/terraform-provider-aws/issues/1806))
* **New Data Source:** `aws_iam_user` ([#1805](https://github.com/terraform-providers/terraform-provider-aws/issues/1805))
* **New Data Source:** `aws_s3_bucket` ([#1505](https://github.com/terraform-providers/terraform-provider-aws/issues/1505))

IMPROVEMENTS:

* data-source/aws_redshift_service_account: Add `arn` attribute ([#1775](https://github.com/terraform-providers/terraform-provider-aws/issues/1775))
* data-source/aws_vpc_endpoint: Expose `prefix_list_id` ([#1733](https://github.com/terraform-providers/terraform-provider-aws/issues/1733))
* resource/aws_kinesis_stream: Add support for encryption ([#1139](https://github.com/terraform-providers/terraform-provider-aws/issues/1139))
* resource/aws_cloudwatch_log_group: Add support for encryption via `kms_key_id` ([#1751](https://github.com/terraform-providers/terraform-provider-aws/issues/1751))
* resource/aws_spot_instance_request: Add support for `instance_interruption_behaviour` ([#1735](https://github.com/terraform-providers/terraform-provider-aws/issues/1735))
* resource/aws_ses_event_destination: Add support for `open` & `click` event types ([#1773](https://github.com/terraform-providers/terraform-provider-aws/issues/1773))
* resource/aws_efs_file_system: Expose `dns_name` ([#1825](https://github.com/terraform-providers/terraform-provider-aws/issues/1825))
* resource/aws_security_group+aws_security_group_rule: Add support for rule description ([#1587](https://github.com/terraform-providers/terraform-provider-aws/issues/1587))
* resource/aws_emr_cluster: enable configuration of ebs root volume size ([#1375](https://github.com/terraform-providers/terraform-provider-aws/issues/1375))
* resource/aws_ami: Add `root_snapshot_id` attribute ([#1572](https://github.com/terraform-providers/terraform-provider-aws/issues/1572))
* resource/aws_vpn_connection: Mark preshared keys as sensitive ([#1850](https://github.com/terraform-providers/terraform-provider-aws/issues/1850))
* resource/aws_codedeploy_deployment_group: Support blue/green and in-place deployments with traffic control ([#1162](https://github.com/terraform-providers/terraform-provider-aws/issues/1162))
* resource/aws_elb: Update ELB idle timeout to 4000s ([#1861](https://github.com/terraform-providers/terraform-provider-aws/issues/1861))
* resource/aws_spot_fleet_request: Add support for instance_interruption_behaviour ([#1847](https://github.com/terraform-providers/terraform-provider-aws/issues/1847))
* resource/aws_kinesis_firehose_delivery_stream: Specify kinesis stream as the source of a aws_kinesis_firehose_delivery_stream ([#1605](https://github.com/terraform-providers/terraform-provider-aws/issues/1605))
* resource/aws_kinesis_firehose_delivery_stream: Output complete error when creation fails ([#1881](https://github.com/terraform-providers/terraform-provider-aws/issues/1881))

BUG FIXES:

* data-source/aws_db_instance: Make `db_instance_arn` expose ARN instead of identifier (use `db_cluster_identifier` for identifier) ([#1766](https://github.com/terraform-providers/terraform-provider-aws/issues/1766))
* data-source/aws_db_snapshot: Expose `storage_type` (was not exposed) ([#1833](https://github.com/terraform-providers/terraform-provider-aws/issues/1833))
* data-source/aws_ami: Update the `tags` structure for easier referencing ([#1706](https://github.com/terraform-providers/terraform-provider-aws/issues/1706))
* data-source/aws_ebs_snapshot: Update the `tags` structure for easier referencing ([#1706](https://github.com/terraform-providers/terraform-provider-aws/issues/1706))
* data-source/aws_ebs_volume: Update the `tags` structure for easier referencing ([#1706](https://github.com/terraform-providers/terraform-provider-aws/issues/1706))
* data-source/aws_instance: Update the `tags` structure for easier referencing ([#1706](https://github.com/terraform-providers/terraform-provider-aws/issues/1706))
* resource/aws_spot_instance_request: Handle `closed` request correctly ([#1903](https://github.com/terraform-providers/terraform-provider-aws/issues/1903))
* resource/aws_cloudtrail: Raise update retry timeout ([#1820](https://github.com/terraform-providers/terraform-provider-aws/issues/1820))
* resource/aws_elasticache_parameter_group: Retry resetting group on pending changes ([#1821](https://github.com/terraform-providers/terraform-provider-aws/issues/1821))
* resource/aws_kms_key: Retry getting rotation status ([#1818](https://github.com/terraform-providers/terraform-provider-aws/issues/1818))
* resource/aws_kms_key: Retry getting key policy ([#1854](https://github.com/terraform-providers/terraform-provider-aws/issues/1854))
* resource/aws_vpn_connection: Raise timeout to 40mins ([#1819](https://github.com/terraform-providers/terraform-provider-aws/issues/1819))
* resource/aws_kinesis_firehose_delivery_stream: Fix crash caused by missing `processing_configuration` ([#1738](https://github.com/terraform-providers/terraform-provider-aws/issues/1738))
* resource/aws_rds_cluster_instance: Treat `configuring-enhanced-monitoring` as pending state ([#1744](https://github.com/terraform-providers/terraform-provider-aws/issues/1744))
* resource/aws_rds_cluster_instance: Treat more states as pending ([#1790](https://github.com/terraform-providers/terraform-provider-aws/issues/1790))
* resource/aws_route_table: Increase number of not-found checks/retries after creation ([#1791](https://github.com/terraform-providers/terraform-provider-aws/issues/1791))
* resource/aws_batch_compute_environment: Fix ARN attribute name/value (`ecc_cluster_arn` -> `ecs_cluster_arn`) ([#1809](https://github.com/terraform-providers/terraform-provider-aws/issues/1809))
* resource/aws_kinesis_stream: Retry creation of the stream on `LimitExceededException` (handle throttling) ([#1339](https://github.com/terraform-providers/terraform-provider-aws/issues/1339))
* resource/aws_vpn_connection_route: Treat route in state `deleted` as deleted ([#1848](https://github.com/terraform-providers/terraform-provider-aws/issues/1848))
* resource/aws_eip: Avoid disassociating if there's no association ([#1683](https://github.com/terraform-providers/terraform-provider-aws/issues/1683))
* resource/aws_elasticache_cluster: Allow scaling up cluster by modifying `az_mode` (avoid recreation) ([#1758](https://github.com/terraform-providers/terraform-provider-aws/issues/1758))
* resource/aws_lambda_function: Fix Lambda Function Updates When Published ([#1797](https://github.com/terraform-providers/terraform-provider-aws/issues/1797))
* resource/aws_appautoscaling_*: Use dimension to uniquely identify target/policy ([#1808](https://github.com/terraform-providers/terraform-provider-aws/issues/1808))
* resource/aws_vpn_connection_route: Wait until route is available/deleted ([#1849](https://github.com/terraform-providers/terraform-provider-aws/issues/1849))
* resource/aws_cloudfront_distribution: Ignore `minimum_protocol_version` if default certificate is used ([#1785](https://github.com/terraform-providers/terraform-provider-aws/issues/1785))
* resource/aws_security_group: Using `self = false` with `cidr_blocks` should be allowed ([#1839](https://github.com/terraform-providers/terraform-provider-aws/issues/1839))
* resource/aws_instance: Check VPC array size to avoid crashes on Eucalyptus Cloud ([#1882](https://github.com/terraform-providers/terraform-provider-aws/issues/1882))

## 1.0.0 (September 27, 2017)

NOTES:

* resource/aws_appautoscaling_policy: Nest step scaling policy fields, deprecate 1st level fields ([#1620](https://github.com/terraform-providers/terraform-provider-aws/issues/1620))

FEATURES:

* **New Resource:** `aws_waf_rate_based_rule` ([#1606](https://github.com/terraform-providers/terraform-provider-aws/issues/1606))
* **New Resource:** `aws_batch_compute_environment` ([#1048](https://github.com/terraform-providers/terraform-provider-aws/issues/1048))

IMPROVEMENTS:

* provider: Expand shared_credentials_file ([#1511](https://github.com/terraform-providers/terraform-provider-aws/issues/1511))
* provider: Add support for Task Roles when running on ECS or CodeBuild ([#1425](https://github.com/terraform-providers/terraform-provider-aws/issues/1425))
* resource/aws_instance: New `user_data_base64` attribute that allows non-UTF8 data (such as gzip) to be assigned to user-data without corruption ([#850](https://github.com/terraform-providers/terraform-provider-aws/issues/850))
* data-source/aws_vpc: Expose enable_dns_* in aws_vpc data_source ([#1373](https://github.com/terraform-providers/terraform-provider-aws/issues/1373))
* resource/aws_appautoscaling_policy: Add support for DynamoDB ([#1650](https://github.com/terraform-providers/terraform-provider-aws/issues/1650))
* resource/aws_directory_service_directory: Add support for `tags` ([#1398](https://github.com/terraform-providers/terraform-provider-aws/issues/1398))
* resource/aws_rds_cluster: Allow setting of rds cluster engine ([#1415](https://github.com/terraform-providers/terraform-provider-aws/issues/1415))
* resource/aws_ssm_association: now supports update for `parameters`, `schedule_expression`,`output_location` ([#1421](https://github.com/terraform-providers/terraform-provider-aws/issues/1421))
* resource/aws_ssm_patch_baseline: now supports update for multiple attributes ([#1421](https://github.com/terraform-providers/terraform-provider-aws/issues/1421))
* resource/aws_cloudformation_stack: Add support for Import ([#1432](https://github.com/terraform-providers/terraform-provider-aws/issues/1432))
* resource/aws_rds_cluster_instance: Expose availability_zone attribute ([#1439](https://github.com/terraform-providers/terraform-provider-aws/issues/1439))
* resource/aws_efs_file_system: Add support for encryption ([#1420](https://github.com/terraform-providers/terraform-provider-aws/issues/1420))
* resource/aws_db_parameter_group: Allow underscores in names ([#1460](https://github.com/terraform-providers/terraform-provider-aws/issues/1460))
* resource/aws_elasticsearch_domain: Assign tags right after creation ([#1399](https://github.com/terraform-providers/terraform-provider-aws/issues/1399))
* resource/aws_route53_record: Allow CAA record type ([#1467](https://github.com/terraform-providers/terraform-provider-aws/issues/1467))
* resource/aws_codebuild_project: Allowed for BITBUCKET source type ([#1468](https://github.com/terraform-providers/terraform-provider-aws/issues/1468))
* resource/aws_emr_cluster: Add `instance_group` parameter for EMR clusters ([#1071](https://github.com/terraform-providers/terraform-provider-aws/issues/1071))
* resource/aws_alb_listener_rule: Populate `listener_arn` field ([#1303](https://github.com/terraform-providers/terraform-provider-aws/issues/1303))
* resource/aws_api_gateway_rest_api: Add a body property to API Gateway RestAPI for Swagger import support ([#1197](https://github.com/terraform-providers/terraform-provider-aws/issues/1197))
* resource/aws_opsworks_stack: Add support for tags ([#1523](https://github.com/terraform-providers/terraform-provider-aws/issues/1523))
* Add retries for AppScaling policies throttling exceptions ([#1430](https://github.com/terraform-providers/terraform-provider-aws/issues/1430))
* resource/aws_ssm_patch_baseline: Add compliance level to patch approval rules ([#1531](https://github.com/terraform-providers/terraform-provider-aws/issues/1531))
* resource/aws_ssm_activation: Export ssm activation activation_code ([#1570](https://github.com/terraform-providers/terraform-provider-aws/issues/1570))
* resource/aws_network_interface: Added private_dns_name to network_interface ([#1599](https://github.com/terraform-providers/terraform-provider-aws/issues/1599))
* data-source/aws_redshift_service_account: updated with latest redshift service account ID's ([#1614](https://github.com/terraform-providers/terraform-provider-aws/issues/1614))
* resource/aws_ssm_parameter: Refresh from state on 404 ([#1436](https://github.com/terraform-providers/terraform-provider-aws/issues/1436))
* resource/aws_api_gateway_rest_api: Allow binary media types to be updated ([#1600](https://github.com/terraform-providers/terraform-provider-aws/issues/1600))
* resource/aws_waf_rule: Make `predicates`' `data_id` required (it always was on the API's side, it's just reflected in the schema) ([#1606](https://github.com/terraform-providers/terraform-provider-aws/issues/1606))
* resource/aws_waf_web_acl: Introduce new `type` field in `rules` to allow referencing `RATE_BASED` type ([#1606](https://github.com/terraform-providers/terraform-provider-aws/issues/1606))
* resource/aws_ssm_association: Migrate the schema to use association_id ([#1579](https://github.com/terraform-providers/terraform-provider-aws/issues/1579))
* resource/aws_ssm_document: Added name validation ([#1638](https://github.com/terraform-providers/terraform-provider-aws/issues/1638))
* resource/aws_nat_gateway: Add tags support ([#1625](https://github.com/terraform-providers/terraform-provider-aws/issues/1625))
* resource/aws_route53_record: Add support for Route53 multi-value answer routing policy ([#1686](https://github.com/terraform-providers/terraform-provider-aws/issues/1686))
* resource/aws_instance: Read iops only when volume type is io1 ([#1573](https://github.com/terraform-providers/terraform-provider-aws/issues/1573))
* resource/aws_rds_cluster(+_instance) Allow specifying the engine ([#1591](https://github.com/terraform-providers/terraform-provider-aws/issues/1591))
* resource/aws_cloudwatch_event_target: Add Input transformer for Cloudwatch Events ([#1343](https://github.com/terraform-providers/terraform-provider-aws/issues/1343))
* resource/aws_directory_service_directory: Support Import functionality ([#1732](https://github.com/terraform-providers/terraform-provider-aws/issues/1732))

BUG FIXES:

* resource/aws_instance: Fix `associate_public_ip_address` ([#1340](https://github.com/terraform-providers/terraform-provider-aws/issues/1340))
* resource/aws_instance: Fix import in EC2 Classic ([#1453](https://github.com/terraform-providers/terraform-provider-aws/issues/1453))
* resource/aws_emr_cluster: Avoid spurious diff of `log_uri` ([#1374](https://github.com/terraform-providers/terraform-provider-aws/issues/1374))
* resource/aws_cloudwatch_log_subscription_filter: Add support for ResourceNotFound ([#1414](https://github.com/terraform-providers/terraform-provider-aws/issues/1414))
* resource/aws_sns_topic_subscription: Prevent duplicate (un)subscribe during initial creation ([#1480](https://github.com/terraform-providers/terraform-provider-aws/issues/1480))
* resource/aws_alb: Cleanup ENIs after deleting ALB ([#1427](https://github.com/terraform-providers/terraform-provider-aws/issues/1427))
* resource/aws_s3_bucket: Wrap s3 calls in retry to avoid race during creation ([#891](https://github.com/terraform-providers/terraform-provider-aws/issues/891))
* resource/aws_eip: Remove from state on deletion ([#1551](https://github.com/terraform-providers/terraform-provider-aws/issues/1551))
* resource/aws_security_group: Adding second scenario where IPv6 is not supported ([#880](https://github.com/terraform-providers/terraform-provider-aws/issues/880))

## 0.1.4 (August 08, 2017)

FEATURES:

* **New Resource:** `aws_cloudwatch_dashboard` ([#1172](https://github.com/terraform-providers/terraform-provider-aws/issues/1172))
* **New Data Source:** `aws_internet_gateway` ([#1196](https://github.com/terraform-providers/terraform-provider-aws/issues/1196))
* **New Data Source:** `aws_efs_mount_target` ([#1255](https://github.com/terraform-providers/terraform-provider-aws/issues/1255))

IMPROVEMENTS:

* AWS SDK to log extra debug details on request errors ([#1210](https://github.com/terraform-providers/terraform-provider-aws/issues/1210))
* resource/aws_spot_fleet_request: Add support for  `wait_for_fulfillment` ([#1241](https://github.com/terraform-providers/terraform-provider-aws/issues/1241))
* resource/aws_autoscaling_schedule: Allow empty value ([#1268](https://github.com/terraform-providers/terraform-provider-aws/issues/1268))
* resource/aws_ssm_association: Add support for OutputLocation and Schedule Expression ([#1253](https://github.com/terraform-providers/terraform-provider-aws/issues/1253))
* resource/aws_ssm_patch_baseline: Update support for Operating System ([#1260](https://github.com/terraform-providers/terraform-provider-aws/issues/1260))
* resource/aws_db_instance: Expose db_instance ca_cert_identifier ([#1256](https://github.com/terraform-providers/terraform-provider-aws/issues/1256))
* resource/aws_rds_cluster: Add support for iam_roles to rds_cluster ([#1258](https://github.com/terraform-providers/terraform-provider-aws/issues/1258))
* resource/aws_rds_cluster_parameter_group: Support > 20 parameters ([#1298](https://github.com/terraform-providers/terraform-provider-aws/issues/1298))
* data-source/aws_iam_role: Normalize the IAM role data source ([#1330](https://github.com/terraform-providers/terraform-provider-aws/issues/1330))
* resource/aws_kinesis_stream: Increase Timeouts, add Timeout Support ([#1345](https://github.com/terraform-providers/terraform-provider-aws/issues/1345))

BUG FIXES:

* resource/aws_instance: Guard check for aws_instance UserData to prevent panic ([#1288](https://github.com/terraform-providers/terraform-provider-aws/issues/1288))
* resource/aws_config: Set AWS Config Configuration recorder & Delivery channel names as ForceNew ([#1247](https://github.com/terraform-providers/terraform-provider-aws/issues/1247))
* resource/aws_cloudtrail: Retry if IAM role isn't propagated yet ([#1312](https://github.com/terraform-providers/terraform-provider-aws/issues/1312))
* resource/aws_cloudtrail: Fix CloudWatch role ARN/group updates ([#1357](https://github.com/terraform-providers/terraform-provider-aws/issues/1357))
* resource/aws_eip_association: Avoid crash in EC2 Classic ([#1344](https://github.com/terraform-providers/terraform-provider-aws/issues/1344))
* resource/aws_elasticache_parameter_group: Allow removing parameters ([#1309](https://github.com/terraform-providers/terraform-provider-aws/issues/1309))
* resource/aws_kinesis: add retries for Kinesis throttling exceptions ([#1085](https://github.com/terraform-providers/terraform-provider-aws/issues/1085))
* resource/aws_kinesis_firehose: adding support for `ExtendedS3DestinationConfiguration` ([#1015](https://github.com/terraform-providers/terraform-provider-aws/issues/1015))
* resource/aws_spot_fleet_request: Ignore empty `key_name` ([#1203](https://github.com/terraform-providers/terraform-provider-aws/issues/1203))
* resource/aws_emr_instance_group: fix crash when changing `instance_group.count` ([#1287](https://github.com/terraform-providers/terraform-provider-aws/issues/1287))
* resource/aws_elasticsearch_domain: Fix updating config when update doesn't involve EBS ([#1131](https://github.com/terraform-providers/terraform-provider-aws/issues/1131))
* resource/aws_s3_bucket: Avoid crashing when no lifecycle rule is defined ([#1316](https://github.com/terraform-providers/terraform-provider-aws/issues/1316))
* resource/elastic_transcoder_preset: Fix provider validation ([#1338](https://github.com/terraform-providers/terraform-provider-aws/issues/1338))
* resource/aws_s3_bucket: Avoid crashing when `filter` is not set ([#1350](https://github.com/terraform-providers/terraform-provider-aws/issues/1350))

## 0.1.3 (July 25, 2017)

FEATURES:

* **New Data Source:** `aws_iam_instance_profile` ([#1024](https://github.com/terraform-providers/terraform-provider-aws/issues/1024))
* **New Data Source:** `aws_alb_target_group` ([#1037](https://github.com/terraform-providers/terraform-provider-aws/issues/1037))
* **New Data Source:** `aws_iam_group` ([#1140](https://github.com/terraform-providers/terraform-provider-aws/issues/1140))
* **New Resource:** `aws_api_gateway_request_validator` ([#1064](https://github.com/terraform-providers/terraform-provider-aws/issues/1064))
* **New Resource:** `aws_api_gateway_gateway_response` ([#1168](https://github.com/terraform-providers/terraform-provider-aws/issues/1168))
* **New Resource:** `aws_iot_policy` ([#986](https://github.com/terraform-providers/terraform-provider-aws/issues/986))
* **New Resource:** `aws_iot_certificate` ([#1225](https://github.com/terraform-providers/terraform-provider-aws/issues/1225))

IMPROVEMENTS:

* resource/aws_sqs_queue: Add support for Server-Side Encryption ([#962](https://github.com/terraform-providers/terraform-provider-aws/issues/962))
* resource/aws_vpc: Add support for classiclink_dns_support ([#1079](https://github.com/terraform-providers/terraform-provider-aws/issues/1079))
* resource/aws_lambda_function: Add support for lambda_function vpc_config update ([#1080](https://github.com/terraform-providers/terraform-provider-aws/issues/1080))
* resource/aws_lambda_function: Add support for lambda_function dead_letter_config update ([#1080](https://github.com/terraform-providers/terraform-provider-aws/issues/1080))
* resource/aws_route53_health_check: add support for health_check regions ([#1116](https://github.com/terraform-providers/terraform-provider-aws/issues/1116))
* resource/aws_spot_instance_request: add support for request launch group ([#1097](https://github.com/terraform-providers/terraform-provider-aws/issues/1097))
* resource/aws_rds_cluster_instance: Export the RDI Resource ID for the instance ([#1142](https://github.com/terraform-providers/terraform-provider-aws/issues/1142))
* resource/aws_sns_topic_subscription: Support password-protected HTTPS endpoints ([#861](https://github.com/terraform-providers/terraform-provider-aws/issues/861))

BUG FIXES:

* provider: Remove assumeRoleHash ([#1227](https://github.com/terraform-providers/terraform-provider-aws/issues/1227))
* resource/aws_ami: Retry on `InvalidAMIID.NotFound` ([#1035](https://github.com/terraform-providers/terraform-provider-aws/issues/1035))
* resource/aws_iam_server_certificate: Fix restriction on length of `name_prefix` ([#1217](https://github.com/terraform-providers/terraform-provider-aws/issues/1217))
* resource/aws_autoscaling_group: Fix handling of empty `vpc_zone_identifier` (EC2 classic & default VPC) ([#1191](https://github.com/terraform-providers/terraform-provider-aws/issues/1191))
* resource/aws_ecr_repository_policy: Add retry logic to work around IAM eventual consistency ([#1165](https://github.com/terraform-providers/terraform-provider-aws/issues/1165))
* resource/aws_ecs_service: Fixes normalization issues in placement_strategy ([#1025](https://github.com/terraform-providers/terraform-provider-aws/issues/1025))
* resource/aws_eip: Retry reading EIPs on creation ([#1053](https://github.com/terraform-providers/terraform-provider-aws/issues/1053))
* resource/aws_elastic_beanstalk_environment: Avoid spurious diffs of JSON-based `setting`s ([#901](https://github.com/terraform-providers/terraform-provider-aws/issues/901))
* resource/aws_opsworks_permission: Fix 'set permissions' failing to set ssh access ([#1038](https://github.com/terraform-providers/terraform-provider-aws/issues/1038))
* resource/aws_s3_bucket_notification: Fix missing `bucket` field after import ([#978](https://github.com/terraform-providers/terraform-provider-aws/issues/978))
* resource/aws_sfn_state_machine: Handle another NotFound exception type ([#1062](https://github.com/terraform-providers/terraform-provider-aws/issues/1062))
* resource/aws_ssm_parameter: ForceNew on ssm_parameter rename ([#1022](https://github.com/terraform-providers/terraform-provider-aws/issues/1022))
* resource/aws_instance: Update SourceDestCheck modification on new resources ([#1065](https://github.com/terraform-providers/terraform-provider-aws/issues/1065))
* resource/aws_spot_instance_request: fixed and issue with network interfaces configuration ([#1070](https://github.com/terraform-providers/terraform-provider-aws/issues/1070))
* resource/aws_rds_cluster: Modify RDS Cluster after restoring from snapshot, if required ([#926](https://github.com/terraform-providers/terraform-provider-aws/issues/926))
* resource/aws_kms_alias: Retry lookups after creation ([#1040](https://github.com/terraform-providers/terraform-provider-aws/issues/1040))
* resource/aws_internet_gateway: Retry deletion properly on `DependencyViolation` ([#1021](https://github.com/terraform-providers/terraform-provider-aws/issues/1021))
* resource/aws_elb: Cleanup ENIs after deleting ELB ([#1036](https://github.com/terraform-providers/terraform-provider-aws/issues/1036))
* resource/aws_kms_key: Retry lookups after creation ([#1039](https://github.com/terraform-providers/terraform-provider-aws/issues/1039))
* resource/aws_dms_replication_instance: Add modifying as a pending creation state ([#1114](https://github.com/terraform-providers/terraform-provider-aws/issues/1114))
* resource/aws_redshift_cluster: Trigger ForceNew aws_redshift_cluster on encrypted change ([#1120](https://github.com/terraform-providers/terraform-provider-aws/issues/1120))
* resource/aws_default_network_acl: Add support for ipv6_cidr_block ([#1113](https://github.com/terraform-providers/terraform-provider-aws/issues/1113))
* resource/aws_autoscaling_group: Suppress diffs when an empty set is specified for `availability_zones` ([#1190](https://github.com/terraform-providers/terraform-provider-aws/issues/1190))
* resource/aws_vpc: Ignore ClassicLink DNS support in unsupported regions ([#1176](https://github.com/terraform-providers/terraform-provider-aws/issues/1176))
* resource/elastic_beanstalk_configuration_template: Handle missing platform ([#1222](https://github.com/terraform-providers/terraform-provider-aws/issues/1222))
* r/elasticache_parameter_group: support more than 20 parameters ([#1221](https://github.com/terraform-providers/terraform-provider-aws/issues/1221))
* data-source/aws_db_instance: Fix the output of subnet_group_name ([#1141](https://github.com/terraform-providers/terraform-provider-aws/issues/1141))
* data-source/aws_iam_server_certificate: Fix restriction on length of `name_prefix` ([#1217](https://github.com/terraform-providers/terraform-provider-aws/issues/1217))

## 0.1.2 (June 30, 2017)

FEATURES:

* **New Resource**: `aws_network_interface_sg_attachment` ([#860](https://github.com/terraform-providers/terraform-provider-aws/issues/860))
* **New Data Source**: `aws_ecr_repository` ([#944](https://github.com/terraform-providers/terraform-provider-aws/issues/944))

IMPROVEMENTS:

* Added ability to change the deadline for the EC2 metadata API endpoint ([#950](https://github.com/terraform-providers/terraform-provider-aws/issues/950))
* resource/aws_api_gateway_integration: Add support for specifying cache key parameters ([#893](https://github.com/terraform-providers/terraform-provider-aws/issues/893))
* resource/aws_cloudwatch_event_target: Add ecs_target ([#977](https://github.com/terraform-providers/terraform-provider-aws/issues/977))
* resource/aws_vpn_connection: Add BGP related information on aws_vpn_connection ([#973](https://github.com/terraform-providers/terraform-provider-aws/issues/973))
* resource/aws_cloudformation_stack: Add timeout support ([#994](https://github.com/terraform-providers/terraform-provider-aws/issues/994))
* resource/aws_ssm_parameter: Add support for ssm parameter overwrite ([#1006](https://github.com/terraform-providers/terraform-provider-aws/issues/1006))
* resource/aws_codebuild_project: Add support for environment privileged_mode [GH1009]
* resource/aws_dms_endpoint: Add support for dynamodb as an endpoint target ([#1002](https://github.com/terraform-providers/terraform-provider-aws/issues/1002))
* resource/aws_s3_bucket: Support lifecycle tags filter ([#899](https://github.com/terraform-providers/terraform-provider-aws/issues/899))
* resource/aws_s3_bucket_object: Allow to set WebsiteRedirect on S3 object ([#1020](https://github.com/terraform-providers/terraform-provider-aws/issues/1020))

BUG FIXES:

* resource/aws_waf: Only set FieldToMatch.Data if not empty ([#953](https://github.com/terraform-providers/terraform-provider-aws/issues/953))
* resource/aws_elastic_beanstalk_application_version: Scope labels to application ([#956](https://github.com/terraform-providers/terraform-provider-aws/issues/956))
* resource/aws_s3_bucket: Allow use of `days = 0` with lifecycle transition ([#957](https://github.com/terraform-providers/terraform-provider-aws/issues/957))
* resource/aws_ssm_maintenance_window_task: Make task_parameters updateable on aws_ssm_maintenance_window_task resource ([#965](https://github.com/terraform-providers/terraform-provider-aws/issues/965))
* resource/aws_kinesis_stream: don't force stream destroy on shard_count update ([#894](https://github.com/terraform-providers/terraform-provider-aws/issues/894))
* resource/aws_cloudfront_distribution: Remove validation from custom_origin params ([#987](https://github.com/terraform-providers/terraform-provider-aws/issues/987))
* resource_aws_route53_record: Allow import of Route 53 records with underscores in the name ([#14717](https://github.com/hashicorp/terraform/pull/14717))
* d/aws_db_snapshot: Id was being set incorrectly ([#992](https://github.com/terraform-providers/terraform-provider-aws/issues/992))
* resource/aws_spot_fleet_request: Raise the create timeout to be 10m ([#993](https://github.com/terraform-providers/terraform-provider-aws/issues/993))
* d/aws_ecs_cluster: Add ARN as an exported param for aws_ecs_cluster ([#991](https://github.com/terraform-providers/terraform-provider-aws/issues/991))
* resource/aws_ebs_volume: Not setting the state for ebs_volume correctly ([#999](https://github.com/terraform-providers/terraform-provider-aws/issues/999))
* resource/aws_network_acl: Make action in ingress / egress case insensitive ([#1000](https://github.com/terraform-providers/terraform-provider-aws/issues/1000))

## 0.1.1 (June 21, 2017)

BUG FIXES:

* Fixing malformed ARN attribute for aws_security_group data source ([#910](https://github.com/terraform-providers/terraform-provider-aws/issues/910))

## 0.1.0 (June 20, 2017)

BACKWARDS INCOMPATIBILITIES / NOTES:

FEATURES:

* **New Resource:** `aws_vpn_gateway_route_propagation` [[#15137](https://github.com/terraform-providers/terraform-provider-aws/issues/15137)](https://github.com/hashicorp/terraform/pull/15137)

IMPROVEMENTS:

* resource/ebs_snapshot: Add support for tags ([#3](https://github.com/terraform-providers/terraform-provider-aws/issues/3))
* resource/aws_elasticsearch_domain: now retries on IAM role association failure ([#12](https://github.com/terraform-providers/terraform-provider-aws/issues/12))
* resource/codebuild_project: Increase timeout for creation retry (IAM) ([#904](https://github.com/terraform-providers/terraform-provider-aws/issues/904))
* resource/dynamodb_table: Expose stream_label attribute ([#20](https://github.com/terraform-providers/terraform-provider-aws/issues/20))
* resource/opsworks: Add support for configurable timeouts in AWS OpsWorks Instances. ([#857](https://github.com/terraform-providers/terraform-provider-aws/issues/857))
* Fix handling of AdRoll's hologram clients ([#17](https://github.com/terraform-providers/terraform-provider-aws/issues/17))
* resource/sqs_queue: Add support for name_prefix to aws_sqs_queue ([#855](https://github.com/terraform-providers/terraform-provider-aws/issues/855))
* resource/iam_role: Add support for iam_role tp force_detach_policies ([#890](https://github.com/terraform-providers/terraform-provider-aws/issues/890))

BUG FIXES:

* fix aws cidr validation error [[#15158](https://github.com/terraform-providers/terraform-provider-aws/issues/15158)](https://github.com/hashicorp/terraform/pull/15158)
* resource/elasticache_parameter_group: Retry deletion on InvalidCacheParameterGroupState ([#8](https://github.com/terraform-providers/terraform-provider-aws/issues/8))
* resource/security_group: Raise creation timeout ([#9](https://github.com/terraform-providers/terraform-provider-aws/issues/9))
* resource/rds_cluster: Retry modification on InvalidDBClusterStateFault ([#18](https://github.com/terraform-providers/terraform-provider-aws/issues/18))
* resource/lambda: Fix incorrect GovCloud regexes ([#16](https://github.com/terraform-providers/terraform-provider-aws/issues/16))
* Allow ipv6_cidr_block to be assigned to peering_connection ([#879](https://github.com/terraform-providers/terraform-provider-aws/issues/879))
* resource/rds_db_instance: Correctly create cross-region encrypted replica ([#865](https://github.com/terraform-providers/terraform-provider-aws/issues/865))
* resource/eip: dissociate EIP on update ([#878](https://github.com/terraform-providers/terraform-provider-aws/issues/878))
* resource/iam_server_certificate: Increase deletion timeout ([#907](https://github.com/terraform-providers/terraform-provider-aws/issues/907))<|MERGE_RESOLUTION|>--- conflicted
+++ resolved
@@ -1,11 +1,10 @@
 ## 2.31.0 (Unreleased)
 
-<<<<<<< HEAD
 FEATURES:
 
 * **New Data Source:** `aws_acmpca_private_certificate` ([#10183](https://github.com/terraform-providers/terraform-provider-aws/issues/10183))
 * **New Resource:** `aws_acmpca_private_certificate` ([#10183](https://github.com/terraform-providers/terraform-provider-aws/issues/10183))
-=======
+
 ENHANCEMENTS:
 
 * resource_aws_efs_filesystem: Support tag-on-create [GH-10254]
@@ -14,7 +13,6 @@
 
 * service/waf: Prevent incorrect `Error getting WAF change token` errors for API calls that should be retried or specially handled [GH-10242]
 * service/wafregional: Prevent incorrect `Error getting WAF regional change token` errors for API calls that should be retried or specially handled [GH-10242]
->>>>>>> 3117a295
 
 ## 2.30.0 (September 26, 2019)
 
